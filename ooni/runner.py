#-*- coding: utf-8 -*-
#
# runner.py
# ---------
# Handles running ooni.nettests as well as ooni.plugoo.tests.OONITests.
#
# :authors: Isis Lovecruft, Arturo Filasto
# :license: see included LICENSE file
# :copyright: (c) 2012 Isis Lovecruft, Arturo Filasto, The Tor Project, Inc.
# :version: 0.1.0-pre-alpha
#
import os
import inspect

from twisted.python import reflect, usage

from twisted.trial.runner import isTestCase
from twisted.trial.runner import filenameToModule

from ooni.inputunit import InputUnitFactory
from ooni.nettest import InputTestSuite

from ooni.reporter import ReporterFactory
from ooni.utils import log, date

def processTest(obj, cmd_line_options):
    """
    Process the parameters and :class:`twisted.python.usage.Options` of a
    :class:`ooni.nettest.Nettest`.

    :param obj:
        An uninstantiated old test, which should be a subclass of
        :class:`ooni.plugoo.tests.OONITest`.
    :param cmd_line_options:
        A configured and instantiated :class:`twisted.python.usage.Options`
        class.
    """

    input_file = obj.inputFile
    if obj.requiresRoot:
        if os.getuid() != 0:
            raise Exception("This test requires root to run")

    if obj.optParameters or input_file \
            or obj.advancedOptParameters or obj.optFlags:

        if not obj.optParameters:
            obj.optParameters = []

        if input_file:
            obj.optParameters.append(input_file)

        if obj.advancedOptParameters:
            log.debug("Got advanced options")
            options = obj.advancedOptParameters()
        else:
            log.debug("Got optParameters")
            class Options(usage.Options):
                optParameters = obj.optParameters
                if obj.optFlags:
                    log.debug("Got optFlags")
                    optFlags = obj.optFlags

            options = Options()

        options.parseOptions(cmd_line_options['subArgs'])
        obj.localOptions = options

        if input_file:
            obj.inputFile = options[input_file[0]]
        try:
            tmp_obj = obj()
            tmp_obj.getOptions()
        except usage.UsageError:
            options.opt_help()

    return obj

def findTestClassesFromConfig(cmd_line_options):
    """
    Takes as input the command line config parameters and returns the test
    case classes.
    If it detects that a certain test class is using the old OONIProbe format,
    then it will adapt it to the new testing system.

    :param cmd_line_options:
        A configured and instantiated :class:`twisted.python.usage.Options`
        class.
    :return:
        A list of class objects found in a file or module given on the
        commandline.
    """

    filename = cmd_line_options['test']
    classes = []

    module = filenameToModule(filename)
    for name, val in inspect.getmembers(module):
        if isTestCase(val):
            log.debug("Detected TestCase %s" % val)
            classes.append(processTest(val, cmd_line_options))
    return classes

def makeTestCases(klass, tests, method_prefix):
    """
    Takes a class some tests and returns the test cases. method_prefix is how
    the test case functions should be prefixed with.
    """

    cases = []
    for test in tests:
        cases.append(klass(method_prefix+test))
    return cases

<<<<<<< HEAD
def getTestOptions(cls, subargs):
    """
    Process the parameters and :class:`twisted.python.usage.Options` of a
    :class:`ooni.nettest.Nettest`.

    :param cls:
        An subclass of :class:`ooni.nettest.NetTestCase`.
    :param config:
        A configured and instantiated :class:`twisted.python.usage.Options`
        class.
    """
    if cls.requiresRoot:
        if os.getuid() != 0:
            raise Exception("This test requires root to run")

    try:
        local_opts = cls.buildOptions(subargs)
    except Exception, e:
        log.err(e)

    log.debug("getTestOptions: local_options = %s" % local_opts)

    return local_opts

def loadTestsAndOptions(classes, config):
=======
def loadTestsAndOptions(classes, cmd_line_options):
>>>>>>> e10033c7
    """
    Takes a list of test classes and returns their testcases and options.
    Legacy tests will be adapted.
    """

    method_prefix = 'test'
    options = []
    test_cases = []

    for klass in classes:
        tests = reflect.prefixedMethodNames(klass, method_prefix)
        if tests:
            cases = makeTestCases(klass, tests, method_prefix)
            test_cases.append(cases)
        try:
            k = klass()
            opts = k.getOptions()
            options.append(opts)
        except AttributeError, ae:
            options.append([])
            log.err(ae)

    return test_cases, options

class ORunner(object):
    """
    This is a specialized runner used by the ooniprobe command line tool.
    I am responsible for reading the inputs from the test files and splitting
    them in input units. I also create all the report instances required to run
    the tests.
    """
    def __init__(self, cases, options=None, cmd_line_options=None):
        self.baseSuite = InputTestSuite
        self.cases = cases
        self.options = options

<<<<<<< HEAD
        log.debug("ORunner: cases=%s" % type(cases))
        log.debug("ORunner: options=%s" % options)

=======
>>>>>>> e10033c7
        try:
            assert len(options) != 0, "Length of options is zero!"
        except AssertionError, ae:
            self.inputs = []
            log.err(ae)
        else:
            try:
                first = options.pop(0)
            except:
                first = options

            if 'inputs' in first:
                self.inputs = options['inputs']
            else:
                log.msg("Could not find inputs!")
                log.msg("options[0] = %s" % first)
                self.inputs = [None]

        try:
            reportFile = open(cmd_line_options['reportfile'], 'a+')
        except TypeError:
            filename = 'report_'+date.timestamp()+'.yaml'
            reportFile = open(filename, 'a+')
<<<<<<< HEAD
        self.reporterFactory = ReporterFactory(
            reportFile, testSuite=self.baseSuite(self.cases))
=======
        self.reporterFactory = ReporterFactory(reportFile,
                                               testSuite=self.baseSuite(self.cases))
>>>>>>> e10033c7

    def runWithInputUnit(self, input_unit):
        idx = 0
        result = self.reporterFactory.create()
        log.debug("Running test with input unit %s" % input_unit)
        for inputs in input_unit:
            result.reporterFactory = self.reporterFactory

            log.debug("Running with %s" % inputs)
            suite = self.baseSuite(self.cases)
            suite.input = inputs
            suite(result, idx)

            # XXX refactor all of this index bullshit to avoid having to pass
            # this index around. Probably what I want to do is go and make
            # changes to report to support the concept of having multiple runs
            # of the same test.
            # We currently need to do this addition in order to get the number
            # of times the test cases that have run inside of the test suite.
            idx += (suite._idx - idx)
            log.debug("I am now at the index %s" % idx)

        log.debug("Finished")
        result.done()

    def run(self):
        self.reporterFactory.options = self.options
        for input_unit in InputUnitFactory(self.inputs):
            self.runWithInputUnit(input_unit)<|MERGE_RESOLUTION|>--- conflicted
+++ resolved
@@ -112,35 +112,7 @@
         cases.append(klass(method_prefix+test))
     return cases
 
-<<<<<<< HEAD
-def getTestOptions(cls, subargs):
-    """
-    Process the parameters and :class:`twisted.python.usage.Options` of a
-    :class:`ooni.nettest.Nettest`.
-
-    :param cls:
-        An subclass of :class:`ooni.nettest.NetTestCase`.
-    :param config:
-        A configured and instantiated :class:`twisted.python.usage.Options`
-        class.
-    """
-    if cls.requiresRoot:
-        if os.getuid() != 0:
-            raise Exception("This test requires root to run")
-
-    try:
-        local_opts = cls.buildOptions(subargs)
-    except Exception, e:
-        log.err(e)
-
-    log.debug("getTestOptions: local_options = %s" % local_opts)
-
-    return local_opts
-
-def loadTestsAndOptions(classes, config):
-=======
 def loadTestsAndOptions(classes, cmd_line_options):
->>>>>>> e10033c7
     """
     Takes a list of test classes and returns their testcases and options.
     Legacy tests will be adapted.
@@ -177,12 +149,9 @@
         self.cases = cases
         self.options = options
 
-<<<<<<< HEAD
         log.debug("ORunner: cases=%s" % type(cases))
         log.debug("ORunner: options=%s" % options)
 
-=======
->>>>>>> e10033c7
         try:
             assert len(options) != 0, "Length of options is zero!"
         except AssertionError, ae:
@@ -206,13 +175,8 @@
         except TypeError:
             filename = 'report_'+date.timestamp()+'.yaml'
             reportFile = open(filename, 'a+')
-<<<<<<< HEAD
-        self.reporterFactory = ReporterFactory(
-            reportFile, testSuite=self.baseSuite(self.cases))
-=======
         self.reporterFactory = ReporterFactory(reportFile,
                                                testSuite=self.baseSuite(self.cases))
->>>>>>> e10033c7
 
     def runWithInputUnit(self, input_unit):
         idx = 0
