--- conflicted
+++ resolved
@@ -23,14 +23,8 @@
 from ooni.inputunit import InputUnitFactory
 from ooni.nettest import NetTestCase
 
-<<<<<<< HEAD
-from ooni.reporter import ReporterFactory
-from ooni.utils import log, date, net
-from ooni import config
-=======
 from ooni import reporter
 from ooni.utils import log, date
->>>>>>> c44c5282
 
 def processTest(obj, cmd_line_options):
     """
@@ -71,7 +65,7 @@
                     log.debug("Got optFlags")
                     optFlags = obj.optFlags
             options = Options()
-        
+
         if options:
             options.parseOptions(cmd_line_options['subArgs'])
             obj.localOptions = options
@@ -205,50 +199,6 @@
         if 'inputs' in first:
             test_inputs = options['inputs']
         else:
-<<<<<<< HEAD
-            report_filename = 'report_'+date.timestamp()+'.yamloo'
-
-        if os.path.exists(report_filename):
-            print "Report already exists with filename %s" % report_filename
-            print "Renaming it to %s" % report_filename+'.old'
-            os.rename(report_filename, report_filename+'.old')
-
-        reportFile = open(report_filename, 'w+')
-        self.reporterFactory = ReporterFactory(reportFile,
-                                               testSuite=self.baseSuite(self.cases))
-
-    def runWithInputUnit(self, input_unit):
-        idx = 0
-        result = self.reporterFactory.create()
-        log.debug("Running test with input unit %s" % input_unit)
-        for inputs in input_unit:
-            result.reporterFactory = self.reporterFactory
-
-            log.debug("Running with %s" % inputs)
-            suite = self.baseSuite(self.cases)
-            suite.input = inputs
-            suite(result, idx)
-
-            # XXX refactor all of this index bullshit to avoid having to pass
-            # this index around. Probably what I want to do is go and make
-            # changes to report to support the concept of having multiple runs
-            # of the same test.
-            # We currently need to do this addition in order to get the number
-            # of times the test cases that have run inside of the test suite.
-            idx += (suite._idx - idx)
-            log.debug("I am now at the index %s" % idx)
-
-        log.debug("Finished running of all tests")
-        result.done()
-        config.threadpool.stop()
-
-    def run(self):
-        if config.privacy.includepcap:
-            config.sniffer_d = threads.deferToThreadPool(reactor, config.threadpool, net.capturePackets)
-        self.reporterFactory.options = self.options
-        for input_unit in InputUnitFactory(self.inputs):
-            self.runWithInputUnit(input_unit)
-=======
             log.msg("Could not find inputs!")
             log.msg("options[0] = %s" % first)
             test_inputs = [None]
@@ -278,4 +228,3 @@
             yield runTestWithInputUnit(test_class,
                         test_method, input_unit, oreporter)
     oreporter.allDone()
->>>>>>> c44c5282
