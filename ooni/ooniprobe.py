#!/usr/bin/env python
# -*- coding: UTF-8
#
#    ooniprobe
#    *********
#
#    Open Observatory of Network Interference
#
#    "The Net interprets censorship as damage and routes around it."
#                    - John Gilmore; TIME magazine (6 December 1993)
#
#    The goal of ooni-probe is to collect data about censorship around
#    the world.
#
#    :copyright: (c) 2012 by Arturo Filastò
#    :license: see LICENSE for more details.
#

import sys
from pprint import pprint

from twisted.python import usage
from twisted.internet import reactor
from twisted.plugin import getPlugins

from zope.interface.verify import verifyObject
from zope.interface.exceptions import BrokenImplementation
from zope.interface.exceptions import BrokenMethodImplementation

from ooni.plugoo import tests, work, assets, reports
from ooni.utils.logo import getlogo
from ooni.utils import log
from ooni import plugins

__version__ = "0.0.1-prealpha"

def retrieve_plugoo():
    """
    Get all the plugins that implement the ITest interface and get the data
    associated to them into a dict.
    """
    interface = tests.ITest
    d = {}
    error = False
    for p in getPlugins(interface, plugins):
        try:
            verifyObject(interface, p)
            d[p.shortName] = p
        except BrokenImplementation, bi:
            print "Plugin Broken"
            print bi
            error = True
    if error != False:
        print "Plugin Loaded!"
    return d

plugoo = retrieve_plugoo()

def runTest(test, options, global_options, reactor=reactor):
    """
    Run an OONI probe test by name.

    @param test: a string specifying the test name as specified inside of
                 shortName.

    @param options: the local options to be passed to the test.

    @param global_options: the global options for OONI
    """
    parallelism = int(global_options['parallelism'])
    worker = work.Worker(parallelism, reactor=reactor)
    test_class = plugoo[test].__class__
    report = reports.Report(test, global_options['output'])

    log.start(global_options['log'], 1)
    resume = 0
    if not options:
        options = {}
    if 'resume' in options:
        resume = options['resume']

    test = test_class(options, global_options, report, reactor=reactor)
    if test.tool:
        test.runTool()
        return

    if test.ended:
<<<<<<< HEAD
        print "Ending because it's ended"
=======
        print "Ending prematurely"
>>>>>>> 1d8240c7
        return

    wgen = work.WorkGenerator(test,
                              dict(options),
                              start=resume)
    for x in wgen:
        worker.push(x)

class Options(usage.Options):
    tests = plugoo.keys()
    subCommands = []
    for test in tests:
        subCommands.append([test, None, plugoo[test].options, "Run the %s test" % test])

    optFlags = [
        #['remote', 'r', "If the test should be run remotely (not supported)"],
        #['status', 'x', 'Show current state'],
        #['restart', 'r', 'Restart OONI']
    ]

    optParameters = [
        ['parallelism', 'n', 10, "Specify the number of parallel tests to run"],
        #['target-node', 't', 'localhost:31415', 'Select target node'],
        ['output', 'o', 'report.log', "Specify output report file"],
        ['log', 'l', 'oonicli.log', "Specify output log file"],
        #['password', 'p', 'opennetwork', "Specify the password for authentication"],
    ]

    def opt_version(self):
        """
        Display OONI version and exit.
        """
        print "OONI version:", __version__
        sys.exit(0)

    def __str__(self):
        """
        Hack to get the sweet ascii art into the help output and replace the
        strings "Commands" with "Tests".
        """
        return getlogo() + '\n' + self.getSynopsis() + '\n' + \
               self.getUsage(width=None).replace("Commands:", "Tests:")

if __name__ == "__main__":
    config = Options()
    config.parseOptions()

    if not config.subCommand:
        print "Error! No Test Specified."
        config.opt_help()
        sys.exit(1)

    runTest(config.subCommand, config.subOptions, config)

    reactor.run()
<|MERGE_RESOLUTION|>--- conflicted
+++ resolved
@@ -85,11 +85,7 @@
         return
 
     if test.ended:
-<<<<<<< HEAD
-        print "Ending because it's ended"
-=======
         print "Ending prematurely"
->>>>>>> 1d8240c7
         return
 
     wgen = work.WorkGenerator(test,
