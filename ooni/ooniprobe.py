--- conflicted
+++ resolved
@@ -91,13 +91,8 @@
         test.runTool()
 
     if test.ended:
-<<<<<<< HEAD
         print "Ending test"
         return None
-=======
-        print "Ending because it's ended"
-        return
->>>>>>> 62956eba
 
     wgen = work.WorkGenerator(test,
                               dict(options),
