import os
import re
import time

from twisted.internet import defer, reactor
from twisted.trial.runner import filenameToModule
from twisted.python import usage, reflect

from ooni import geoip
from ooni.tasks import Measurement
from ooni.utils import log, checkForRoot
from ooni import otime
from ooni.settings import config

from ooni import errors as e

from inspect import getmembers
from StringIO import StringIO

class NoTestCasesFound(Exception):
    pass

def get_test_methods(item, method_prefix="test_"):
    """
    Look for test_ methods in subclasses of NetTestCase
    """
    test_cases = []
    try:
        assert issubclass(item, NetTestCase)
        methods = reflect.prefixedMethodNames(item, method_prefix)
        test_methods = []
        for method in methods:
            test_methods.append(method_prefix + method)
        if test_methods:
            test_cases.append((item, test_methods))
    except (TypeError, AssertionError):
        pass
    return test_cases

def loadNetTestString(net_test_string):
    """
    Load NetTest from a string.
    WARNING input to this function *MUST* be sanitized and *NEVER* be
    untrusted.
    Failure to do so will result in code exec.

    net_test_string:

        a string that contains the net test to be run.
    """
    net_test_file_object = StringIO(net_test_string)

    ns = {}
    test_cases = []
    exec net_test_file_object.read() in ns
    for item in ns.itervalues():
        test_cases.extend(get_test_methods(item))

    if not test_cases:
        raise NoTestCasesFound

    return test_cases

def loadNetTestFile(net_test_file):
    """
    Load NetTest from a file.
    """
    test_cases = []
    module = filenameToModule(net_test_file)
    for __, item in getmembers(module):
        test_cases.extend(get_test_methods(item))

    if not test_cases:
        raise NoTestCasesFound

    return test_cases

def getTestClassFromFile(net_test_file):
    """
    Will return the first class that is an instance of NetTestCase.

    XXX this means that if inside of a test there are more than 1 test case
        then we will only run the first one.
    """
    module = filenameToModule(net_test_file)
    for __, item in getmembers(module):
        try:
            assert issubclass(item, NetTestCase)
            return item
        except (TypeError, AssertionError):
            pass

def getOption(opt_parameter, required_options, type='text'):
    """
    Arguments:
        usage_options: a list as should be the optParameters of an UsageOptions class.

        required_options: a list containing the strings of the options that are
            required.

        type: a string containing the type of the option.

    Returns:
        a dict containing
            {
                'description': the description of the option,
                'default': the default value of the option,
                'required': True|False if the option is required or not,
                'type': the type of the option ('text' or 'file')
            }
    """
    option_name, _, default, description = opt_parameter
    if option_name in required_options:
        required = True
    else:
        required = False

    return {'description': description,
        'value': default, 'required': required,
        'type': type
    }

def getArguments(test_class):
    arguments = {}
    if test_class.inputFile:
        option_name = test_class.inputFile[0]
        arguments[option_name] = getOption(test_class.inputFile,
                test_class.requiredOptions, type='file')
    try:
        list(test_class.usageOptions.optParameters)
    except AttributeError:
        return arguments

    for opt_parameter in test_class.usageOptions.optParameters:
        option_name = opt_parameter[0]
        opt_type="text"
        if opt_parameter[3].lower().startswith("file"):
            opt_type="file"
        arguments[option_name] = getOption(opt_parameter,
                test_class.requiredOptions, type=opt_type)

    return arguments

def test_class_name_to_name(test_class_name):
    return test_class_name.lower().replace(' ','_')

def getNetTestInformation(net_test_file):
    """
    Returns a dict containing:

    {
        'id': the test filename excluding the .py extension,
        'name': the full name of the test,
        'description': the description of the test,
        'version': version number of this test,
        'arguments': a dict containing as keys the supported arguments and as
            values the argument description.
    }
    """
    test_class = getTestClassFromFile(net_test_file)

    test_id = test_class_name_to_name(test_class.name)
    information = {'id': test_id,
        'name': test_class.name,
        'description': test_class.description,
        'version': test_class.version,
        'arguments': getArguments(test_class),
        'path': net_test_file
    }
    return information

class NetTestLoader(object):
    method_prefix = 'test'

    def __init__(self, options, test_file=None, test_string=None):
        self.options = options
        test_cases = None

        if test_file:
            test_cases = loadNetTestFile(test_file)
        elif test_string:
            test_cases = loadNetTestString(test_string)

        if test_cases:
            self.setupTestCases(test_cases)

    @property
    def testDetails(self):
        from ooni import __version__ as software_version

        client_geodata = {}
        if config.probe_ip.address and (config.privacy.includeip or \
                config.privacy.includeasn or \
                config.privacy.includecountry or \
                config.privacy.includecity):
            log.msg("We will include some geo data in the report")
            try:
                client_geodata = geoip.IPToLocation(config.probe_ip.address)
            except e.GeoIPDataFilesNotFound:
                log.err("Unable to find the geoip data files")
                client_geodata = {'city': None, 'countrycode': None, 'asn': None}

        if config.privacy.includeip:
            client_geodata['ip'] = config.probe_ip.address
        else:
            client_geodata['ip'] = "127.0.0.1"

        # Here we unset all the client geodata if the option to not include then
        # has been specified
        if client_geodata and not config.privacy.includeasn:
            client_geodata['asn'] = 'AS0'
        elif 'asn' in client_geodata:
            # XXX this regexp should probably go inside of geodata
            client_geodata['asn'] = client_geodata['asn']
            log.msg("Your AS number is: %s" % client_geodata['asn'])
        else:
            client_geodata['asn'] = None

        if (client_geodata and not config.privacy.includecity) \
                or ('city' not in client_geodata):
            client_geodata['city'] = None

        if (client_geodata and not config.privacy.includecountry) \
                or ('countrycode' not in client_geodata):
            client_geodata['countrycode'] = None

        test_details = {'start_time': time.time(),
            'probe_asn': client_geodata['asn'],
            'probe_cc': client_geodata['countrycode'],
            'probe_ip': client_geodata['ip'],
            'test_name': self.testName,
            'test_version': self.testVersion,
            'software_name': 'ooniprobe',
            'software_version': software_version,
            'options': self.options
        }
        return test_details


    def _parseNetTestOptions(self, klass):
        """
        Helper method to assemble the options into a single UsageOptions object
        """
        usage_options = klass.usageOptions

        if not hasattr(usage_options, 'optParameters'):
            usage_options.optParameters = []
        else:
            for parameter in usage_options.optParameters:
                if len(parameter) == 5:
                    parameter.pop()

        if klass.inputFile:
            usage_options.optParameters.append(klass.inputFile)

        if klass.baseParameters:
            for parameter in klass.baseParameters:
                usage_options.optParameters.append(parameter)

        if klass.baseFlags:
            if not hasattr(usage_options, 'optFlags'):
                usage_options.optFlags = []
            for flag in klass.baseFlags:
                usage_options.optFlags.append(flag)

        return usage_options

    @property
    def usageOptions(self):
        usage_options = None
        for test_class, test_method in self.testCases:
            if not usage_options:
                usage_options = self._parseNetTestOptions(test_class)
            else:
                assert usage_options == test_class.usageOptions
        return usage_options

    def loadNetTestString(self, net_test_string):
        """
        Load NetTest from a string.
        WARNING input to this function *MUST* be sanitized and *NEVER* take
        untrusted input.
        Failure to do so will result in code exec.

        net_test_string:

            a string that contains the net test to be run.
        """
        net_test_file_object = StringIO(net_test_string)

        ns = {}
        test_cases = []
        exec net_test_file_object.read() in ns
        for item in ns.itervalues():
            test_cases.extend(self._get_test_methods(item))

        if not test_cases:
            raise NoTestCasesFound

        self.setupTestCases(test_cases)

    def loadNetTestFile(self, net_test_file):
        """
        Load NetTest from a file.
        """
        test_cases = []
        module = filenameToModule(net_test_file)
        for __, item in getmembers(module):
            test_cases.extend(self._get_test_methods(item))

        if not test_cases:
            raise NoTestCasesFound

        self.setupTestCases(test_cases)

    def setupTestCases(self, test_cases):
        """
        Creates all the necessary test_cases (a list of tuples containing the
        NetTestCase (test_class, test_method))

        example:
            [(test_classA, test_method1),
            (test_classA, test_method2),
            (test_classA, test_method3),
            (test_classA, test_method4),
            (test_classA, test_method5),

            (test_classB, test_method1),
            (test_classB, test_method2)]

        Note: the inputs must be valid for test_classA and test_classB.

        net_test_file:
            is either a file path or a file like object that will be used to
            generate the test_cases.
        """
        test_class, _ = test_cases[0]
        self.testVersion = test_class.version
        self.testName = test_class_name_to_name(test_class.name)
        self.testCases = test_cases

    def checkOptions(self):
        """
        Call processTest and processOptions methods of each NetTestCase
        """
        test_classes = set([])
        for test_class, test_method in self.testCases:
            test_classes.add(test_class)

        for klass in test_classes:
            options = self.usageOptions()
            options.parseOptions(self.options)

            if options:
                klass.localOptions = options

            test_instance = klass()
            if test_instance.requiresRoot:
                checkForRoot()
            test_instance._checkRequiredOptions()
            test_instance._checkValidOptions()

    def _get_test_methods(self, item):
        """
        Look for test_ methods in subclasses of NetTestCase
        """
        test_cases = []
        try:
            assert issubclass(item, NetTestCase)
            methods = reflect.prefixedMethodNames(item, self.method_prefix)
            test_methods = []
            for method in methods:
                test_methods.append(self.method_prefix + method)
            if test_methods:
                test_cases.append((item, test_methods))
        except (TypeError, AssertionError):
            pass
        return test_cases

class NetTestState(object):
    def __init__(self, allTasksDone):
        """
        This keeps track of the state of a running NetTests case.

        Args:
            allTasksDone is a deferred that will get fired once all the NetTest
            cases have reached a final done state.
        """
        self.doneTasks = 0
        self.tasks = 0

        self.completedScheduling = False
        self.allTasksDone = allTasksDone

    def taskCreated(self):
        self.tasks += 1

    def checkAllTasksDone(self):
        log.debug("Checking all tasks for completion %s == %s" %
                  (self.doneTasks, self.tasks))
        if self.completedScheduling and \
                self.doneTasks == self.tasks:
            self.allTasksDone.callback(self.doneTasks)

    def taskDone(self):
        """
        This is called every time a task has finished running.
        """
        self.doneTasks += 1
        self.checkAllTasksDone()

    def allTasksScheduled(self):
        """
        This should be called once all the tasks that need to run have been
        scheduled.

        XXX this is ghetto.
        The reason for which we are calling allTasksDone inside of the
        allTasksScheduled method is called after all tasks are done, then we
        will run into a race condition. The race is that we don't end up
        checking that all the tasks are complete because no task is to be
        scheduled.
        """
        self.completedScheduling = True
        self.checkAllTasksDone()

class NetTest(object):
    director = None

    def __init__(self, net_test_loader, report):
        """
        net_test_loader:
             an instance of :class:ooni.nettest.NetTestLoader containing
             the test to be run.
        """
        self.report = report
        self.testCases = net_test_loader.testCases

        # This will fire when all the measurements have been completed and
        # all the reports are done. Done means that they have either completed
        # successfully or all the possible retries have been reached.
        self.done = defer.Deferred()

        self.state = NetTestState(self.done)

    def doneReport(self, report_results):
        """
        This will get called every time a report is done and therefore a
        measurement is done.

        The state for the NetTest is informed of the fact that another task has
        reached the done state.
        """
        self.state.taskDone()

        if len(self.report.reporters) == 0:
            raise e.AllReportersFailed

        return report_results

    def makeMeasurement(self, test_class, test_method, test_input=None):
        """
        Creates a new instance of :class:ooni.tasks.Measurement and add's it's
        callbacks and errbacks.

        Args:
            test_class:
                a subclass of :class:ooni.nettest.NetTestCase

            test_method:
                a string that represents the method to be called on test_class

            test_input:
                optional argument that represents the input to be passed to the
                NetTestCase

        """
        measurement = Measurement(test_class, test_method, test_input)
        measurement.netTest = self

        if self.director:
            measurement.done.addCallback(self.director.measurementSucceeded)
            measurement.done.addErrback(self.director.measurementFailed,
                                        measurement)

        if self.report:
            measurement.done.addBoth(self.report.write)

        if self.report and self.director:
            measurement.done.addBoth(self.doneReport)

        return measurement

    @defer.inlineCallbacks
    def initializeInputProcessor(self):
        for test_class, _ in self.testCases:
            test_class.inputs = yield defer.maybeDeferred(test_class().getInputProcessor)
            if not test_class.inputs:
                test_class.inputs = [None]

    def generateMeasurements(self):
        """
        This is a generator that yields measurements and registers the
        callbacks for when a measurement is successful or has failed.
        """

        for test_class, test_methods in self.testCases:
            # load the input processor as late as possible
<<<<<<< HEAD
            inputs = test_class().getInputProcessor()
            if not inputs:
                inputs = [None]
            test_class.inputs = inputs

=======
>>>>>>> 6f5493dd
            for input in test_class.inputs:
                for method in test_methods:
                    log.debug("Running %s %s" % (test_class, method))
                    measurement = self.makeMeasurement(test_class, method, input)
                    self.state.taskCreated()
                    yield measurement

        self.state.allTasksScheduled()

class NetTestCase(object):
    """
    This is the base of the OONI nettest universe. When you write a nettest
    you will subclass this object.

    * inputs: can be set to a static set of inputs. All the tests (the methods
      starting with the "test" prefix) will be run once per input.  At every run
      the _input_ attribute of the TestCase instance will be set to the value of
      the current iteration over inputs.  Any python iterable object can be set
      to inputs.

    * inputFile: attribute should be set to an array containing the command line
      argument that should be used as the input file. Such array looks like
      this:

          ``["commandlinearg", "c", "default value" "The description"]``

      The second value of such arrray is the shorthand for the command line arg.
      The user will then be able to specify inputs to the test via:

          ``ooniprobe mytest.py --commandlinearg path/to/file.txt``

      or

          ``ooniprobe mytest.py -c path/to/file.txt``


    * inputProcessor: should be set to a function that takes as argument a
      filename and it will return the input to be passed to the test
      instance.

    * name: should be set to the name of the test.

    * author: should contain the name and contact details for the test author.
      The format for such string is as follows:

          ``The Name <email@example.com>``

    * version: is the version string of the test.

    * requiresRoot: set to True if the test must be run as root.

    * usageOptions: a subclass of twisted.python.usage.Options for processing of command line arguments

    * localOptions: contains the parsed command line arguments.

    Quirks:
    Every class that is prefixed with test *must* return a twisted.internet.defer.Deferred.
    """
    name = "This test is nameless"
    author = "Jane Doe <foo@example.com>"
    version = "0.0.0"
    description = "Sorry, this test has no description :("

    inputs = None
    inputFile = None
    inputFilename = None

    report = {}
    report['errors'] = []

    usageOptions = usage.Options

    optParameters = None
    baseParameters = None
    baseFlags = None

    requiredOptions = []
    requiresRoot = False

    localOptions = {}
    def _setUp(self):
        """
        This is the internal setup method to be overwritten by templates.
        """
        pass

    def setUp(self):
        """
        Place here your logic to be executed when the test is being setup.
        """
        pass

    def postProcessor(self, report):
        """
        Subclass this to do post processing tasks that are to occur once all
        the test methods have been called. Once per input.
        postProcessing works exactly like test methods, in the sense that
        anything that gets written to the object self.report[] will be added to
        the final test report.
        """
        raise NoPostProcessor

    def inputProcessor(self, filename):
        """
        You may replace this with your own custom input processor. It takes as
        input a file name.

        An inputProcessor is an iterator that will yield one item from the file
        and takes as argument a filename.

        This can be useful when you have some input data that is in a certain
        format and you want to set the input attribute of the test to something
        that you will be able to properly process.

        For example you may wish to have an input processor that will allow you
        to ignore comments in files. This can be easily achieved like so::

            fp = open(filename)
            for x in fp.xreadlines():
                if x.startswith("#"):
                    continue
                yield x.strip()
            fp.close()

        Other fun stuff is also possible.
        """
        log.debug("Running default input processor")
        with open(filename) as f:
            for line in f:
                yield line.strip()

    @property
    def inputFileSpecified(self):
        """
        Returns:
            True
                when inputFile is supported and is specified
            False
                when input is either not support or not specified
        """
        if not self.inputFile:
            return False

        k = self.inputFile[0]
        if self.localOptions.get(k):
            return True
        else:
            return False

    def getInputProcessor(self):
        """
        This method must be called after all options are validated by
        _checkValidOptions and _checkRequiredOptions, which ensure that
        if the inputFile is a required option it will be present.

        We check to see if it's possible to have an input file and if the user
        has specified such file.
            

        If the operations to be done here are network related or blocking, they
        should be wrapped in a deferred. That is the return value of this
        method should be a :class:`twisted.internet.defer.Deferred`.

        Returns:
            a generator that will yield one item from the file based on the
            inputProcessor.
        """
        if self.inputs:
            return self.inputs

        if self.inputFileSpecified:
            self.inputFilename = self.localOptions[self.inputFile[0]]
            return self.inputProcessor(self.inputFilename)

        return None

    def _checkValidOptions(self):
        for option in self.localOptions:
            if option not in self.usageOptions():
                if not self.inputFile or option not in self.inputFile:
                    raise InvalidOption

    def _checkRequiredOptions(self):
        for required_option in self.requiredOptions:
            log.debug("Checking if %s is present" % required_option)
            if required_option not in self.localOptions or \
                self.localOptions[required_option] == None:
                raise MissingRequiredOption(required_option)

    def __repr__(self):
        return "<%s inputs=%s>" % (self.__class__, self.inputs)

class FailureToLoadNetTest(Exception):
    pass
class NoPostProcessor(Exception):
    pass
class InvalidOption(Exception):
    pass
class MissingRequiredOption(Exception):
    pass<|MERGE_RESOLUTION|>--- conflicted
+++ resolved
@@ -506,14 +506,6 @@
 
         for test_class, test_methods in self.testCases:
             # load the input processor as late as possible
-<<<<<<< HEAD
-            inputs = test_class().getInputProcessor()
-            if not inputs:
-                inputs = [None]
-            test_class.inputs = inputs
-
-=======
->>>>>>> 6f5493dd
             for input in test_class.inputs:
                 for method in test_methods:
                     log.debug("Running %s %s" % (test_class, method))
