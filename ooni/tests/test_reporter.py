import os
import yaml
import json
import time
import os
from mock import MagicMock

from twisted.internet import defer
from twisted.trial import unittest

from ooni import errors as e
from ooni.reporter import YAMLReporter, OONIBReporter, OONIBReportLog



class MockTest(object):
    _start_time = time.time()
    report = {'report_content': 'ham'}
    input = 'spam'


test_details = {
    'test_name': 'spam',
    'test_version': '1.0',
    'software_name': 'spam',
    'software_version': '1.0',
    'input_hashes': [],
    'probe_asn': 'AS0'
}

oonib_new_report_message = {
    'report_id': "2014-01-29T202038Z_AS0_" + "A" * 50,
    'backend_version': "1.0"
}

oonib_generic_error_message = {
    'error': 'generic-error'
}


class TestYAMLReporter(unittest.TestCase):

    def setUp(self):
        self.filename = ""

    def tearDown(self):
        if self.filename != "":
            os.remove(self.filename)

    def test_write_report(self):
        test = MockTest()

        y_reporter = YAMLReporter(test_details)
        y_reporter.createReport()
        y_reporter.testDone(test, 'spam')
        with open(y_reporter.report_path) as f:
            self.filename = y_reporter.report_path
            report_entries = yaml.safe_load_all(f)
            # Check for keys in header
            entry = report_entries.next()
            assert all(x in entry for x in ['test_name', 'test_version'])

            entry = report_entries.next()
            # Check for first entry of report
            assert all(x in entry
                       for x in ['report_content', 'input',
                                 'test_name', 'test_started',
                                 'test_runtime'])


class TestOONIBReporter(unittest.TestCase):
<<<<<<< HEAD
=======

>>>>>>> 80dc4719
    def setUp(self):
        self.mock_response = {}
        self.collector_address = 'http://example.com'

        self.oonib_reporter = OONIBReporter(
            test_details,
            self.collector_address)
        self.oonib_reporter.agent = MagicMock()
        self.mock_agent_response = MagicMock()

        def deliverBody(body_receiver):
            body_receiver.dataReceived(json.dumps(self.mock_response))
            body_receiver.connectionLost(None)

        self.mock_agent_response.deliverBody = deliverBody
<<<<<<< HEAD
        self.oonib_reporter.agent.request.return_value = defer.succeed(self.mock_agent_response)
=======
        self.oonib_reporter.agent.request.return_value = defer.succeed(
            self.mock_agent_response)
>>>>>>> 80dc4719

    @defer.inlineCallbacks
    def test_create_report(self):
        self.mock_response = oonib_new_report_message
        yield self.oonib_reporter.createReport()
        assert self.oonib_reporter.reportID == oonib_new_report_message[
            'report_id']

    @defer.inlineCallbacks
    def test_create_report_failure(self):
        self.mock_response = oonib_generic_error_message
        self.mock_agent_response.code = 406
        yield self.assertFailure(self.oonib_reporter.createReport(),
                                 e.OONIBReportCreationError)

    @defer.inlineCallbacks
    def test_write_report_entry(self):
        req = {'content': 'something'}
        yield self.oonib_reporter.writeReportEntry(req)
        assert self.oonib_reporter.agent.request.called


class TestOONIBReportLog(unittest.TestCase):

    def setUp(self):
        self.report_log = OONIBReportLog('report_log')
        self.report_log.create_report_log()

    def tearDown(self):
        os.remove(self.report_log.file_name)

    @defer.inlineCallbacks
    def test_report_created(self):
        yield self.report_log.created("path_to_my_report.yaml",
                                             'httpo://foo.onion',
                                             'someid')
        with open(self.report_log.file_name) as f:
            report = yaml.safe_load(f)
            assert "path_to_my_report.yaml" in report

    @defer.inlineCallbacks
    def test_concurrent_edit(self):
        d1 = self.report_log.created("path_to_my_report1.yaml",
                                            'httpo://foo.onion',
                                            'someid1')
        d2 = self.report_log.created("path_to_my_report2.yaml",
                                            'httpo://foo.onion',
                                            'someid2')
        yield defer.DeferredList([d1, d2])
        with open(self.report_log.file_name) as f:
            report = yaml.safe_load(f)
            assert "path_to_my_report1.yaml" in report
            assert "path_to_my_report2.yaml" in report

    @defer.inlineCallbacks
    def test_report_closed(self):
        yield self.report_log.created("path_to_my_report.yaml",
                                             'httpo://foo.onion',
                                             'someid')
        yield self.report_log.closed("path_to_my_report.yaml")

        with open(self.report_log.file_name) as f:
            report = yaml.safe_load(f)
            assert "path_to_my_report.yaml" not in report

    @defer.inlineCallbacks
    def test_report_creation_failed(self):
        yield self.report_log.creation_failed("path_to_my_report.yaml",
                                                     'httpo://foo.onion')
        with open(self.report_log.file_name) as f:
            report = yaml.safe_load(f)
        assert "path_to_my_report.yaml" in report
        assert report["path_to_my_report.yaml"]["status"] == "creation-failed"<|MERGE_RESOLUTION|>--- conflicted
+++ resolved
@@ -69,10 +69,7 @@
 
 
 class TestOONIBReporter(unittest.TestCase):
-<<<<<<< HEAD
-=======
 
->>>>>>> 80dc4719
     def setUp(self):
         self.mock_response = {}
         self.collector_address = 'http://example.com'
@@ -88,12 +85,8 @@
             body_receiver.connectionLost(None)
 
         self.mock_agent_response.deliverBody = deliverBody
-<<<<<<< HEAD
-        self.oonib_reporter.agent.request.return_value = defer.succeed(self.mock_agent_response)
-=======
         self.oonib_reporter.agent.request.return_value = defer.succeed(
             self.mock_agent_response)
->>>>>>> 80dc4719
 
     @defer.inlineCallbacks
     def test_create_report(self):
