import os
<<<<<<< HEAD
from StringIO import StringIO
from tempfile import TemporaryFile, mkstemp
import shutil
=======
from tempfile import mkstemp
>>>>>>> 80dc4719

from twisted.trial import unittest
from twisted.internet import defer, reactor
from twisted.python.usage import UsageError

from ooni.settings import config
from ooni.errors import MissingRequiredOption
from ooni.nettest import NetTest, NetTestLoader

from ooni.director import Director
<<<<<<< HEAD
from ooni.managers import TaskManager

from ooni.tests.mocks import MockMeasurement, MockMeasurementFailOnce
from ooni.tests.mocks import MockNetTest, MockDirector, MockReporter
from ooni.tests.mocks import MockMeasurementManager
from ooni.tests.bases import ConfigTestCase
=======
>>>>>>> 80dc4719

net_test_string = """
from twisted.python import usage
from ooni.nettest import NetTestCase

class UsageOptions(usage.Options):
    optParameters = [['spam', 's', None, 'ham']]

class DummyTestCase(NetTestCase):

    usageOptions = UsageOptions

    def test_a(self):
        self.report['bar'] = 'bar'

    def test_b(self):
        self.report['foo'] = 'foo'
"""

net_test_root_required = net_test_string + """
    requiresRoot = True
"""

net_test_string_with_file = """
from twisted.python import usage
from ooni.nettest import NetTestCase

class UsageOptions(usage.Options):
    optParameters = [['spam', 's', None, 'ham']]

class DummyTestCase(NetTestCase):
    inputFile = ['file', 'f', None, 'The input File']

    usageOptions = UsageOptions

    def test_a(self):
        self.report['bar'] = 'bar'

    def test_b(self):
        self.report['foo'] = 'foo'
"""

net_test_string_with_required_option = """
from twisted.python import usage
from ooni.nettest import NetTestCase

class UsageOptions(usage.Options):
    optParameters = [['spam', 's', None, 'ham'],
                     ['foo', 'o', None, 'moo'],
                     ['bar', 'o', None, 'baz'],
    ]

class DummyTestCase(NetTestCase):
    inputFile = ['file', 'f', None, 'The input File']

    usageOptions = UsageOptions

    def test_a(self):
        self.report['bar'] = 'bar'

    def test_b(self):
        self.report['foo'] = 'foo'

    requiredOptions = ['foo', 'bar']
"""

http_net_test = """
from twisted.internet import defer
from twisted.python import usage, failure

from ooni.utils import log
from ooni.utils.net import userAgents
from ooni.templates import httpt
from ooni.errors import failureToString, handleAllFailures

class UsageOptions(usage.Options):
    optParameters = [
                     ['url', 'u', None, 'Specify a single URL to test.'],
                    ]

class HTTPBasedTest(httpt.HTTPTest):
    usageOptions = UsageOptions
    def test_get(self):
        return self.doRequest(self.localOptions['url'], method="GET",
                              use_tor=False)
"""

dummyInputs = range(1)
dummyArgs = ('--spam', 'notham')
dummyOptions = {'spam': 'notham'}
dummyInvalidArgs = ('--cram', 'jam')
dummyInvalidOptions = {'cram': 'jam'}
dummyArgsWithRequiredOptions = ('--foo', 'moo', '--bar', 'baz')
dummyRequiredOptions = {'foo': 'moo', 'bar': 'baz'}
dummyArgsWithFile = ('--spam', 'notham', '--file', 'dummyInputFile.txt')
dummyInputFile = 'dummyInputFile.txt'



class TestNetTest(unittest.TestCase):
    timeout = 1

    def setUp(self):
        with open(dummyInputFile, 'w') as f:
            for i in range(10):
                f.write("%s\n" % i)

    def tearDown(self):
        os.remove(dummyInputFile)

    def assertCallable(self, thing):
        self.assertIn('__call__', dir(thing))

    def verifyMethods(self, testCases):
        uniq_test_methods = set()
        for test_class, test_methods in testCases:
            instance = test_class()
            for test_method in test_methods:
                c = getattr(instance, test_method)
                self.assertCallable(c)
                uniq_test_methods.add(test_method)
        self.assertEqual(set(['test_a', 'test_b']), uniq_test_methods)

    def test_load_net_test_from_file(self):
        """
        Given a file verify that the net test cases are properly
        generated.
        """
        __, net_test_file = mkstemp()
        with open(net_test_file, 'w') as f:
            f.write(net_test_string)
        f.close()

        ntl = NetTestLoader(dummyArgs)
        ntl.loadNetTestFile(net_test_file)

        self.verifyMethods(ntl.testCases)
        os.unlink(net_test_file)

    def test_load_net_test_from_str(self):
        """
        Given a file like object verify that the net test cases are properly
        generated.
        """
        ntl = NetTestLoader(dummyArgs)
        ntl.loadNetTestString(net_test_string)

        self.verifyMethods(ntl.testCases)

    def test_load_net_test_from_StringIO(self):
        """
        Given a file like object verify that the net test cases are properly
        generated.
        """
        ntl = NetTestLoader(dummyArgs)
        ntl.loadNetTestString(net_test_string)

        self.verifyMethods(ntl.testCases)

    def test_load_with_option(self):
        ntl = NetTestLoader(dummyArgs)
        ntl.loadNetTestString(net_test_string)

        self.assertIsInstance(ntl, NetTestLoader)
        for test_klass, test_meth in ntl.testCases:
            for option in dummyOptions.keys():
                self.assertIn(option, test_klass.usageOptions())

    def test_load_with_invalid_option(self):
        try:
            ntl = NetTestLoader(dummyInvalidArgs)
            ntl.loadNetTestString(net_test_string)

            ntl.checkOptions()
            raise Exception
        except UsageError:
            pass

    def test_load_with_required_option(self):
        ntl = NetTestLoader(dummyArgsWithRequiredOptions)
        ntl.loadNetTestString(net_test_string_with_required_option)

        self.assertIsInstance(ntl, NetTestLoader)

    def test_load_with_missing_required_option(self):
        try:
            ntl = NetTestLoader(dummyArgs)
            ntl.loadNetTestString(net_test_string_with_required_option)

        except MissingRequiredOption:
            pass

    def test_net_test_inputs(self):
        ntl = NetTestLoader(dummyArgsWithFile)
        ntl.loadNetTestString(net_test_string_with_file)

        ntl.checkOptions()
        nt = NetTest(ntl, None)
        nt.initializeInputProcessor()

        # XXX: if you use the same test_class twice you will have consumed all
        # of its inputs!
        tested = set([])
        for test_class, test_method in ntl.testCases:
            if test_class not in tested:
                tested.update([test_class])
                self.assertEqual(len(list(test_class.inputs)), 10)

    def test_setup_local_options_in_test_cases(self):
        ntl = NetTestLoader(dummyArgs)
        ntl.loadNetTestString(net_test_string)

        ntl.checkOptions()

        for test_class, test_method in ntl.testCases:
            self.assertEqual(test_class.localOptions, dummyOptions)

    def test_generate_measurements_size(self):
        ntl = NetTestLoader(dummyArgsWithFile)
        ntl.loadNetTestString(net_test_string_with_file)

        ntl.checkOptions()
        net_test = NetTest(ntl, None)

        net_test.initializeInputProcessor()
        measurements = list(net_test.generateMeasurements())
        self.assertEqual(len(measurements), 20)

    def test_net_test_completed_callback(self):
        ntl = NetTestLoader(dummyArgsWithFile)
        ntl.loadNetTestString(net_test_string_with_file)

        ntl.checkOptions()
        director = Director()

        d = director.startNetTest(ntl, 'dummy_report.yaml')

        @d.addCallback
        def complete(result):
            self.assertEqual(result, None)
            self.assertEqual(director.successfulMeasurements, 20)

        return d

    def test_require_root_succeed(self):
        # XXX: will require root to run
        ntl = NetTestLoader(dummyArgs)
        ntl.loadNetTestString(net_test_root_required)

        for test_class, method in ntl.testCases:
            self.assertTrue(test_class.requiresRoot)


<<<<<<< HEAD
class TestNettestTimeout(ConfigTestCase):
=======
class TestNettestTimeout(unittest.TestCase):

>>>>>>> 80dc4719
    @defer.inlineCallbacks
    def setUp(self):
        from twisted.internet.protocol import Protocol, Factory
        from twisted.internet.endpoints import TCP4ServerEndpoint

        class DummyProtocol(Protocol):

            def dataReceived(self, data):
                pass

        class DummyFactory(Factory):

            def __init__(self):
                self.protocols = []

            def buildProtocol(self, addr):
                proto = DummyProtocol()
                self.protocols.append(proto)
                return proto

            def stopFactory(self):
                for proto in self.protocols:
                    proto.transport.loseConnection()

        self.factory = DummyFactory()
        endpoint = TCP4ServerEndpoint(reactor, 8007)
        self.port = yield endpoint.listen(self.factory)

        config.advanced.measurement_timeout = 2

    def tearDown(self):
        super(TestNettestTimeout, self).tearDown()
        self.factory.stopFactory()
        self.port.stopListening()

    def test_nettest_timeout(self):
        ntl = NetTestLoader(('-u', 'http://localhost:8007/'))
        ntl.loadNetTestString(http_net_test)

        ntl.checkOptions()
        director = Director()

        d = director.startNetTest(ntl, 'dummy_report.yaml')

        @d.addCallback
        def complete(result):
            assert director.failedMeasurements == 1

        return d<|MERGE_RESOLUTION|>--- conflicted
+++ resolved
@@ -1,11 +1,5 @@
 import os
-<<<<<<< HEAD
-from StringIO import StringIO
-from tempfile import TemporaryFile, mkstemp
-import shutil
-=======
 from tempfile import mkstemp
->>>>>>> 80dc4719
 
 from twisted.trial import unittest
 from twisted.internet import defer, reactor
@@ -16,15 +10,8 @@
 from ooni.nettest import NetTest, NetTestLoader
 
 from ooni.director import Director
-<<<<<<< HEAD
-from ooni.managers import TaskManager
-
-from ooni.tests.mocks import MockMeasurement, MockMeasurementFailOnce
-from ooni.tests.mocks import MockNetTest, MockDirector, MockReporter
-from ooni.tests.mocks import MockMeasurementManager
+
 from ooni.tests.bases import ConfigTestCase
-=======
->>>>>>> 80dc4719
 
 net_test_string = """
 from twisted.python import usage
@@ -278,12 +265,8 @@
             self.assertTrue(test_class.requiresRoot)
 
 
-<<<<<<< HEAD
 class TestNettestTimeout(ConfigTestCase):
-=======
-class TestNettestTimeout(unittest.TestCase):
-
->>>>>>> 80dc4719
+
     @defer.inlineCallbacks
     def setUp(self):
         from twisted.internet.protocol import Protocol, Factory
