import yaml
import json
import os
import re

from datetime import datetime
from contextlib import contextmanager

from yaml.representer import SafeRepresenter
from yaml.emitter import Emitter
from yaml.serializer import Serializer
from yaml.resolver import Resolver
from twisted.python.util import untilConcludes
from twisted.internet import defer
from twisted.internet.error import ConnectionRefusedError
from twisted.python.failure import Failure
from twisted.internet.endpoints import TCP4ClientEndpoint

from ooni.utils import log
from ooni.tasks import Measurement
try:
    from scapy.packet import Packet
except ImportError:
    log.err("Scapy is not installed.")

    class Packet(object):
        pass

from ooni import errors

from ooni import otime
from ooni.utils import pushFilenameStack, generate_filename
from ooni.utils.net import BodyReceiver, StringProducer

from ooni.settings import config

from ooni.tasks import ReportEntry


def createPacketReport(packet_list):
    """
    Takes as input a packet a list.

    Returns a dict containing a dict with the packet
    summary and the raw packet.
    """
    report = []
    for packet in packet_list:
        report.append({'raw_packet': str(packet),
                       'summary': str([packet])})
    return report


class OSafeRepresenter(SafeRepresenter):

    """
    This is a custom YAML representer that allows us to represent reports
    safely.
    It extends the SafeRepresenter to be able to also represent complex
    numbers and scapy packet.
    """

    def represent_data(self, data):
        """
        This is very hackish. There is for sure a better way either by using
        the add_multi_representer or add_representer, the issue though lies in
        the fact that Scapy packets are metaclasses that leads to
        yaml.representer.get_classobj_bases to not be able to properly get the
        base of class of a Scapy packet.
        XXX fully debug this problem
        """
        if isinstance(data, Packet):
            data = createPacketReport(data)
        return SafeRepresenter.represent_data(self, data)

    def represent_complex(self, data):
        if data.imag == 0.0:
            data = u'%r' % data.real
        elif data.real == 0.0:
            data = u'%rj' % data.imag
        elif data.imag > 0:
            data = u'%r+%rj' % (data.real, data.imag)
        else:
            data = u'%r%rj' % (data.real, data.imag)
        return self.represent_scalar(u'tag:yaml.org,2002:python/complex', data)

OSafeRepresenter.add_representer(complex,
                                 OSafeRepresenter.represent_complex)


class OSafeDumper(Emitter, Serializer, OSafeRepresenter, Resolver):

    """
    This is a modification of the YAML Safe Dumper to use our own Safe
    Representer that supports complex numbers.
    """

    def __init__(self, stream,
                 default_style=None, default_flow_style=None,
                 canonical=None, indent=None, width=None,
                 allow_unicode=None, line_break=None,
                 encoding=None, explicit_start=None, explicit_end=None,
                 version=None, tags=None):

        Emitter.__init__(self, stream, canonical=canonical,
                         indent=indent, width=width,
                         allow_unicode=allow_unicode, line_break=line_break)
        Serializer.__init__(self, encoding=encoding,
                            explicit_start=explicit_start,
                            explicit_end=explicit_end,
                            version=version, tags=tags)
        OSafeRepresenter.__init__(self, default_style=default_style,
                                  default_flow_style=default_flow_style)
        Resolver.__init__(self)


def safe_dump(data, stream=None, **kw):
    """
    Safely dump to a yaml file the specified data.
    """
    return yaml.dump_all([data], stream, Dumper=OSafeDumper, **kw)


class OReporter(object):

    def __init__(self, test_details):
        self.testDetails = test_details

    def createReport(self):
        """
        Override this with your own logic to implement tests.
        """
        raise NotImplemented

    def writeReportEntry(self, entry):
        """
        Takes as input an entry and writes a report for it.
        """
        raise NotImplemented

    def finish(self):
        pass

class YAMLReporter(OReporter):

    """
    These are useful functions for reporting to YAML format.

    report_destination:
        the destination directory of the report

    """

    def __init__(self, test_details, report_destination='.', report_filename=None):
        self.reportDestination = report_destination

        if not os.path.isdir(report_destination):
            raise errors.InvalidDestination

        report_filename = generate_filename(test_details, filename=report_filename, prefix='report', extension='yamloo')

        report_path = os.path.join(self.reportDestination, report_filename)

        if os.path.exists(report_path):
            log.msg("Report already exists with filename %s" % report_path)
            pushFilenameStack(report_path)

        self.report_path = os.path.abspath(report_path)
        OReporter.__init__(self, test_details)

    def _writeln(self, line):
        self._write("%s\n" % line)

    def _write(self, format_string, *args):
        if not self._stream:
            raise errors.ReportNotCreated
        if self._stream.closed:
            raise errors.ReportAlreadyClosed
        s = str(format_string)
        assert isinstance(s, type(''))
        if args:
            self._stream.write(s % args)
        else:
            self._stream.write(s)
        untilConcludes(self._stream.flush)

    def writeReportEntry(self, entry):
        log.debug("Writing report with YAML reporter")
        self._write('---\n')
        if isinstance(entry, Measurement):
            self._write(safe_dump(entry.testInstance.report))
        elif isinstance(entry, Failure):
            self._write(entry.value)
        elif isinstance(entry, dict):
            self._write(safe_dump(entry))
        self._write('...\n')

    def createReport(self):
        """
        Writes the report header and fire callbacks on self.created
        """
        log.debug("Creating %s" % self.report_path)
        self._stream = open(self.report_path, 'w+')

        self._writeln("###########################################")

        self._writeln("# OONI Probe Report for %s (%s)" % (
            self.testDetails['test_name'],
            self.testDetails['test_version'])
        )

        self._writeln("# %s" % otime.prettyDateNow())
        self._writeln("###########################################")

        self.writeReportEntry(self.testDetails)

    def finish(self):
        self._stream.close()


def collector_supported(collector_address):
    if collector_address.startswith('httpo') \
            and (not (config.tor_state or config.tor.socks_port)):
        return False
    return True


class OONIBReporter(OReporter):

    def __init__(self, test_details, collector_address):
        self.collectorAddress = collector_address
        self.validateCollectorAddress()

        self.reportID = None

        OReporter.__init__(self, test_details)

    def validateCollectorAddress(self):
        """
        Will raise :class:ooni.errors.InvalidOONIBCollectorAddress an exception
        if the oonib reporter is not valid.
        """
        regexp = '^(http|https|httpo):\/\/[a-zA-Z0-9\-\.]+(:\d+)?$'
        if not re.match(regexp, self.collectorAddress):
            raise errors.InvalidOONIBCollectorAddress

    @defer.inlineCallbacks
    def writeReportEntry(self, entry):
        log.debug("Writing report with OONIB reporter")
        content = '---\n'
        if isinstance(entry, Measurement):
            content += safe_dump(entry.testInstance.report)
        elif isinstance(entry, Failure):
            content += entry.value
        elif isinstance(entry, dict):
            content += safe_dump(entry)
        content += '...\n'

        url = self.collectorAddress + '/report'

        request = {'report_id': self.reportID,
                   'content': content}

        log.debug("Updating report with id %s (%s)" % (self.reportID, url))
        request_json = json.dumps(request)
        log.debug("Sending %s" % request_json)

        bodyProducer = StringProducer(request_json)

        try:
            yield self.agent.request("PUT", url,
                                     bodyProducer=bodyProducer)
        except:
            # XXX we must trap this in the runner and make sure to report the
            # data later.
            log.err("Error in writing report entry")
            raise errors.OONIBReportUpdateError

    @defer.inlineCallbacks
    def createReport(self):
        """
        Creates a report on the oonib collector.
        """
        # XXX we should probably be setting this inside of the constructor,
        # however config.tor.socks_port is not set until Tor is started and the
        # reporter is instantiated before Tor is started. We probably want to
        # do this with some deferred kung foo or instantiate the reporter after
        # tor is started.

<<<<<<< HEAD
=======
        from twisted.web.client import Agent
>>>>>>> 4aeb08ee
        from txsocksx.http import SOCKS5Agent
        from twisted.internet import reactor

        if self.collectorAddress.startswith('httpo://'):
            self.collectorAddress = \
                self.collectorAddress.replace('httpo://', 'http://')
            proxyEndpoint = TCP4ClientEndpoint(reactor, '127.0.0.1',
                                               config.tor.socks_port)
            self.agent = SOCKS5Agent(reactor, proxyEndpoint=proxyEndpoint)

        elif self.collectorAddress.startswith('https://'):
            # not sure if there's something else it needs.  Seems to work.
            # Very difficult to get it to work with self-signed certs.
            self.agent = Agent(reactor)

        elif self.collectorAddress.startswith('http://'):
            log.msg("Warning using unencrypted collector")
            self.agent = Agent(reactor)

        url = self.collectorAddress + '/report'

        content = '---\n'
        content += safe_dump(self.testDetails)
        content += '...\n'

        request = {
            'software_name': self.testDetails['software_name'],
            'software_version': self.testDetails['software_version'],
            'probe_asn': self.testDetails['probe_asn'],
            'test_name': self.testDetails['test_name'],
            'test_version': self.testDetails['test_version'],
            'input_hashes': self.testDetails['input_hashes'],
            # XXX there is a bunch of redundancy in the arguments getting sent
            # to the backend. This may need to get changed in the client and
            # the backend.
            'content': content
        }
        # import values from the environment
        request.update([(k.lower(),v) for (k,v) in os.environ.iteritems()
                        if k.startswith('PROBE_')])

        log.msg("Reporting %s" % url)
        request_json = json.dumps(request)
        log.debug("Sending %s" % request_json)

        bodyProducer = StringProducer(request_json)

        log.msg("Creating report with OONIB Reporter. Please be patient.")
        log.msg("This may take up to 1-2 minutes...")

        try:
            response = yield self.agent.request("POST", url,
                                                bodyProducer=bodyProducer)

        except ConnectionRefusedError:
            log.err("Connection to reporting backend failed "
                    "(ConnectionRefusedError)")
            raise errors.OONIBReportCreationError

        except errors.HostUnreachable:
            log.err("Host is not reachable (HostUnreachable error")
            raise errors.OONIBReportCreationError

        except Exception, e:
            log.err("Failed to connect to reporter backend")
            log.exception(e)
            raise errors.OONIBReportCreationError

        # This is a little trix to allow us to unspool the response. We create
        # a deferred and call yield on it.
        response_body = defer.Deferred()
        response.deliverBody(BodyReceiver(response_body))

        backend_response = yield response_body

        try:
            parsed_response = json.loads(backend_response)
        except Exception, e:
            log.err("Failed to parse collector response %s" % backend_response)
            log.exception(e)
            raise errors.OONIBReportCreationError

        if response.code == 406:
            # XXX make this more strict
            log.err("The specified input or nettests cannot be submitted to "
                    "this collector.")
            log.msg("Try running a different test or try reporting to a "
                    "different collector.")
            raise errors.OONIBReportCreationError

        self.reportID = parsed_response['report_id']
        self.backendVersion = parsed_response['backend_version']
        log.debug("Created report with id %s" % parsed_response['report_id'])
        defer.returnValue(parsed_response['report_id'])

    def finish(self):
        url = self.collectorAddress + '/report/' + self.reportID + '/close'
        log.debug("Closing the report %s" % url)
        return self.agent.request("POST", str(url))


class OONIBReportLog(object):

    """
    Used to keep track of report creation on a collector backend.
    """

    def __init__(self, file_name=None):
        if file_name is None:
            file_name = config.report_log_file
        self.file_name = file_name
        self.create_report_log()

    def get_report_log(self):
        with open(self.file_name) as f:
            report_log = yaml.safe_load(f)
        if not report_log:
            report_log = {}  # consumers expect dictionary structure
        return report_log

    @property
    def reports_incomplete(self):
        reports = []
        report_log = self.get_report_log()
        for report_file, value in report_log.items():
            if value['status'] in ('created'):
                try:
                    os.kill(value['pid'], 0)
                except:
                    reports.append((report_file, value))
            elif value['status'] in ('incomplete'):
                reports.append((report_file, value))
        return reports

    @property
    def reports_in_progress(self):
        reports = []
        report_log = self.get_report_log()
        for report_file, value in report_log.items():
            if value['status'] in ('created'):
                try:
                    os.kill(value['pid'], 0)
                    reports.append((report_file, value))
                except:
                    pass
        return reports

    @property
    def reports_to_upload(self):
        reports = []
        report_log = self.get_report_log()
        for report_file, value in report_log.items():
            if value['status'] in ('creation-failed', 'not-created'):
                reports.append((report_file, value))
        return reports

    def run(self, f, *arg, **kw):
        lock = defer.DeferredFilesystemLock(self.file_name + '.lock')
        d = lock.deferUntilLocked()

        def unlockAndReturn(r):
            lock.unlock()
            return r

        def execute(_):
            d = defer.maybeDeferred(f, *arg, **kw)
            d.addBoth(unlockAndReturn)
            return d

        d.addCallback(execute)
        return d

    def create_report_log(self):
        if not os.path.exists(self.file_name):
            with open(self.file_name, 'w+') as f:
                f.write(yaml.safe_dump({}))

    @contextmanager
    def edit_log(self):
        with open(self.file_name) as rfp:
            report = yaml.safe_load(rfp)
        # This should never happen.
        if report is None:
            report = {}
        with open(self.file_name, 'w+') as wfp:
            try:
                yield report
            finally:
                wfp.write(yaml.safe_dump(report))

    def _not_created(self, report_file):
        with self.edit_log() as report:
            report[report_file] = {
                'pid': os.getpid(),
                'created_at': datetime.now(),
                'status': 'not-created',
                'collector': None
            }

    def not_created(self, report_file):
        return self.run(self._not_created, report_file)

    def _created(self, report_file, collector_address, report_id):
        with self.edit_log() as report:
            report[report_file] = {
                'pid': os.getpid(),
                'created_at': datetime.now(),
                'status': 'created',
                'collector': collector_address,
                'report_id': report_id
            }

    def created(self, report_file, collector_address, report_id):
        return self.run(self._created, report_file,
                        collector_address, report_id)

    def _creation_failed(self, report_file, collector_address):
        with self.edit_log() as report:
            report[report_file] = {
                'pid': os.getpid(),
                'created_at': datetime.now(),
                'status': 'creation-failed',
                'collector': collector_address
            }

    def creation_failed(self, report_file, collector_address):
        return self.run(self._creation_failed, report_file,
                        collector_address)

    def _incomplete(self, report_file):
        with self.edit_log() as report:
            if report[report_file]['status'] != "created":
                raise errors.ReportNotCreated()
            report[report_file]['status'] = 'incomplete'

    def incomplete(self, report_file):
        return self.run(self._incomplete, report_file)

    def _closed(self, report_file):
        with self.edit_log() as report:
            if report[report_file]['status'] != "created":
                raise errors.ReportNotCreated()
            del report[report_file]

    def closed(self, report_file):
        return self.run(self._closed, report_file)


class Report(object):

    def __init__(self, test_details, report_filename,
                 reportEntryManager, collector_address=None):
        """
        This is an abstraction layer on top of all the configured reporters.

        It allows to lazily write to the reporters that are to be used.

        Args:

            test_details:
                A dictionary containing the test details.

            report_filename:
                The file path for the report to be written.

            reportEntryManager:
                an instance of :class:ooni.tasks.ReportEntryManager

            collector:
                The address of the oonib collector for this report.

        """
        self.test_details = test_details
        self.collector_address = collector_address

        self.report_log = OONIBReportLog()

        self.yaml_reporter = YAMLReporter(test_details, report_filename=report_filename)
        self.report_filename = self.yaml_reporter.report_path

        self.oonib_reporter = None
        if collector_address:
            self.oonib_reporter = OONIBReporter(test_details,
                                                collector_address)

        self.done = defer.Deferred()
        self.reportEntryManager = reportEntryManager

    def open_oonib_reporter(self):
        def creation_failed(failure):
            self.oonib_reporter = None
            return self.report_log.creation_failed(self.report_filename,
                                                   self.collector_address)

        def created(report_id):
            if not self.oonib_reporter:
                return
            return self.report_log.created(self.report_filename,
                                           self.collector_address,
                                           report_id)

        d = self.oonib_reporter.createReport()
        d.addErrback(creation_failed)
        d.addCallback(created)
        return d

    def open(self):
        """
        This will create all the reports that need to be created and fires the
        created callback of the reporter whose report got created.
        """
        d = defer.Deferred()
        deferreds = []

        def yaml_report_failed(failure):
            d.errback(failure)

        def all_reports_openned(result):
            if not d.called:
                d.callback(None)

        if self.oonib_reporter:
            deferreds.append(self.open_oonib_reporter())
        else:
            deferreds.append(self.report_log.not_created(self.report_filename))

        yaml_report_created = \
            defer.maybeDeferred(self.yaml_reporter.createReport)
        yaml_report_created.addErrback(yaml_report_failed)

        dl = defer.DeferredList(deferreds)
        dl.addCallback(all_reports_openned)

        return d

    def write(self, measurement):
        """
        Will return a deferred that will fire once the report for the specified
        measurement have been written to all the reporters.

        Args:

            measurement:
                an instance of :class:ooni.tasks.Measurement

        Returns:
            a deferred that will fire once all the report entries have
            been written or errbacks when no more reporters
        """

        d = defer.Deferred()
        deferreds = []

        def yaml_report_failed(failure):
            d.errback(failure)

        def oonib_report_failed(failure):
            return self.report_log.incomplete(self.report_filename)

        def all_reports_written(_):
            if not d.called:
                d.callback(None)

        write_yaml_report = ReportEntry(self.yaml_reporter, measurement)
        self.reportEntryManager.schedule(write_yaml_report)
        write_yaml_report.done.addErrback(yaml_report_failed)
        deferreds.append(write_yaml_report.done)

        if self.oonib_reporter:
            write_oonib_report = ReportEntry(self.oonib_reporter, measurement)
            self.reportEntryManager.schedule(write_oonib_report)
            write_oonib_report.done.addErrback(oonib_report_failed)
            deferreds.append(write_oonib_report.done)

        dl = defer.DeferredList(deferreds)
        dl.addCallback(all_reports_written)

        return d

    def close(self):
        """
        Close the report by calling it's finish method.

        Returns:
            a :class:twisted.internet.defer.DeferredList that will fire when
            all the reports have been closed.

        """
        d = defer.Deferred()
        deferreds = []

        def yaml_report_failed(failure):
            d.errback(failure)

        def oonib_report_closed(result):
            return self.report_log.closed(self.report_filename)

        def oonib_report_failed(result):
            log.err("Failed to close oonib report.")

        def all_reports_closed(_):
            if not d.called:
                d.callback(None)

        close_yaml = defer.maybeDeferred(self.yaml_reporter.finish)
        close_yaml.addErrback(yaml_report_failed)
        deferreds.append(close_yaml)

        if self.oonib_reporter:
            close_oonib = self.oonib_reporter.finish()
            close_oonib.addCallback(oonib_report_closed)
            close_oonib.addErrback(oonib_report_failed)
            deferreds.append(close_oonib)

        dl = defer.DeferredList(deferreds)
        dl.addCallback(all_reports_closed)

        return d<|MERGE_RESOLUTION|>--- conflicted
+++ resolved
@@ -287,10 +287,7 @@
         # do this with some deferred kung foo or instantiate the reporter after
         # tor is started.
 
-<<<<<<< HEAD
-=======
         from twisted.web.client import Agent
->>>>>>> 4aeb08ee
         from txsocksx.http import SOCKS5Agent
         from twisted.internet import reactor
 
