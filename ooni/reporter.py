import traceback
import itertools
import logging
import time
import yaml
import json
import sys
import os
import re

from yaml.representer import *
from yaml.emitter import *
from yaml.serializer import *
from yaml.resolver import *
from twisted.python.util import untilConcludes
from twisted.trial import reporter
from twisted.internet import defer, reactor
from twisted.internet.error import ConnectionRefusedError
from twisted.python.failure import Failure

from ooni.utils import log

try:
    from scapy.packet import Packet
except ImportError:
    log.err("Scapy is not installed.")


<<<<<<< HEAD
from ooni.errors import InvalidOONIBCollectorAddress, NoMoreReporters
from ooni.errors import ReportNotCreated, ReportAlreadyClosed
=======
from ooni import errors
>>>>>>> 2c80ceba

from ooni import otime
from ooni.utils import geodata, pushFilenameStack
from ooni.utils.net import BodyReceiver, StringProducer, userAgents

from ooni import config

from ooni.tasks import ReportEntry, TaskTimedOut

class ReporterException(Exception):
    pass

def createPacketReport(packet_list):
    """
    Takes as input a packet a list.

    Returns a dict containing a dict with the packet
    summary and the raw packet.
    """
    report = []
    for packet in packet_list:
        report.append({'raw_packet': str(packet),
            'summary': str(packet.summary())})
    return report

class OSafeRepresenter(SafeRepresenter):
    """
    This is a custom YAML representer that allows us to represent reports
    safely.
    It extends the SafeRepresenter to be able to also represent complex
    numbers and scapy packet.
    """
    def represent_data(self, data):
        """
        This is very hackish. There is for sure a better way either by using
        the add_multi_representer or add_representer, the issue though lies in
        the fact that Scapy packets are metaclasses that leads to
        yaml.representer.get_classobj_bases to not be able to properly get the
        base of class of a Scapy packet.
        XXX fully debug this problem
        """
        if isinstance(data, Packet):
            data = createPacketReport(data)
        return SafeRepresenter.represent_data(self, data)

    def represent_complex(self, data):
        if data.imag == 0.0:
            data = u'%r' % data.real
        elif data.real == 0.0:
            data = u'%rj' % data.imag
        elif data.imag > 0:
            data = u'%r+%rj' % (data.real, data.imag)
        else:
            data = u'%r%rj' % (data.real, data.imag)
        return self.represent_scalar(u'tag:yaml.org,2002:python/complex', data)

OSafeRepresenter.add_representer(complex,
                                 OSafeRepresenter.represent_complex)

class OSafeDumper(Emitter, Serializer, OSafeRepresenter, Resolver):
    """
    This is a modification of the YAML Safe Dumper to use our own Safe
    Representer that supports complex numbers.
    """
    def __init__(self, stream,
            default_style=None, default_flow_style=None,
            canonical=None, indent=None, width=None,
            allow_unicode=None, line_break=None,
            encoding=None, explicit_start=None, explicit_end=None,
            version=None, tags=None):
        Emitter.__init__(self, stream, canonical=canonical,
                indent=indent, width=width,
                allow_unicode=allow_unicode, line_break=line_break)
        Serializer.__init__(self, encoding=encoding,
                explicit_start=explicit_start, explicit_end=explicit_end,
                version=version, tags=tags)
        OSafeRepresenter.__init__(self, default_style=default_style,
                default_flow_style=default_flow_style)
        Resolver.__init__(self)

class NoTestIDSpecified(Exception):
    pass

def safe_dump(data, stream=None, **kw):
    """
    Safely dump to a yaml file the specified data.
    """
    return yaml.dump_all([data], stream, Dumper=OSafeDumper, **kw)

class OReporter(object):
    def __init__(self, test_details):
        self.testDetails = test_details

    def createReport(self):
        """
        Override this with your own logic to implement tests.
        """
        raise NotImplemented

    def writeReportEntry(self, entry):
        """
        Takes as input an entry and writes a report for it.
        """
        raise NotImplemented

    def finish(self):
        pass

    def testDone(self, test, test_name):
        # XXX put this inside of Report.close
        # or perhaps put something like this inside of netTestDone
        log.msg("Finished running %s" % test_name)
        test_report = dict(test.report)

        if isinstance(test.input, Packet):
            test_input = createPacketReport(test.input)
        else:
            test_input = test.input

        test_report['input'] = test_input
        test_report['test_name'] = test_name
        test_report['test_started'] = test._start_time
        test_report['test_runtime'] = time.time() - test._start_time

        return defer.maybeDeferred(self.writeReportEntry, test_report)

class InvalidDestination(ReporterException):
    pass

class YAMLReporter(OReporter):
    """
    These are useful functions for reporting to YAML format.

    report_destination:
        the destination directory of the report

    """
    def __init__(self, test_details, report_destination='.'):
        self.reportDestination = report_destination

        if not os.path.isdir(report_destination):
            raise InvalidDestination

        report_filename = "report-" + \
                test_details['test_name'] + "-" + \
                otime.timestamp() + ".yamloo"

        report_path = os.path.join(self.reportDestination, report_filename)

        if os.path.exists(report_path):
            log.msg("Report already exists with filename %s" % report_path)
            pushFilenameStack(report_path)

        self.report_path = report_path
        OReporter.__init__(self, test_details)

    def _writeln(self, line):
        self._write("%s\n" % line)

    def _write(self, format_string, *args):
        if not self._stream:
            raise errors.ReportNotCreated
        if self._stream.closed:
            raise errors.ReportAlreadyClosed
        s = str(format_string)
        assert isinstance(s, type(''))
        if args:
            self._stream.write(s % args)
        else:
            self._stream.write(s)
        untilConcludes(self._stream.flush)

    def writeReportEntry(self, entry):
        log.debug("Writing report with YAML reporter")
        self._write('---\n')
        if isinstance(entry, Failure):
            self._write(entry.value)
        else:
            self._write(safe_dump(entry))
        self._write('...\n')

    def createReport(self):
        """
        Writes the report header and fire callbacks on self.created
        """
        log.debug("Creating %s" % self.report_path)
        self._stream = open(self.report_path, 'w+')

        self._writeln("###########################################")

        self._writeln("# OONI Probe Report for %s (%s)" % (self.testDetails['test_name'],
                    self.testDetails['test_version']))
        self._writeln("# %s" % otime.prettyDateNow())
        self._writeln("###########################################")

        self.writeReportEntry(self.testDetails)

    def finish(self):
        self._stream.close()

class OONIBReporter(OReporter):
    def __init__(self, test_details, collector_address):
        self.collectorAddress = collector_address
        self.validateCollectorAddress()

        self.reportID = None

        OReporter.__init__(self, test_details)

    def validateCollectorAddress(self):
        """
        Will raise :class:ooni.errors.InvalidOONIBCollectorAddress an exception
        if the oonib reporter is not valid.
        """
        regexp = '^(http|httpo):\/\/[a-zA-Z0-9\-\.]+(:\d+)?$'
        if not re.match(regexp, self.collectorAddress) or \
            len(self.collectorAddress) < 30:
            raise errors.InvalidOONIBCollectorAddress

    @defer.inlineCallbacks
    def writeReportEntry(self, entry):
        log.debug("Writing report with OONIB reporter")
        content = '---\n'
        content += safe_dump(entry)
        content += '...\n'

        url = self.collectorAddress + '/report'

        request = {'report_id': self.reportID,
                'content': content}

        log.debug("Updating report with id %s (%s)" % (self.reportID, url))
        request_json = json.dumps(request)
        log.debug("Sending %s" % request_json)

        bodyProducer = StringProducer(json.dumps(request))

        try:
            response = yield self.agent.request("PUT", url,
                                bodyProducer=bodyProducer)
        except:
            # XXX we must trap this in the runner and make sure to report the
            # data later.
            log.err("Error in writing report entry")
            raise errors.OONIBReportUpdateError

    @defer.inlineCallbacks
    def createReport(self):
        """
        Creates a report on the oonib collector.
        """
        # XXX we should probably be setting this inside of the constructor,
        # however config.tor.socks_port is not set until Tor is started and the
        # reporter is instantiated before Tor is started. We probably want to
        # do this with some deferred kung foo or instantiate the reporter after
        # tor is started.

        from ooni.utils.txagentwithsocks import Agent
        from twisted.internet import reactor
        try:
            self.agent = Agent(reactor, sockshost="127.0.0.1",
                socksport=int(config.tor.socks_port))
        except Exception, e:
            log.exception(e)

        url = self.collectorAddress + '/report'

        content = '---\n'
        content += safe_dump(self.testDetails)
        content += '...\n'

        request = {'software_name': self.testDetails['software_name'],
            'software_version': self.testDetails['software_version'],
            'probe_asn': self.testDetails['probe_asn'],
            'test_name': self.testDetails['test_name'],
            'test_version': self.testDetails['test_version'],
            # XXX there is a bunch of redundancy in the arguments getting sent
            # to the backend. This may need to get changed in the client and the
            # backend.
            'content': content
        }

        log.msg("Reporting %s" % url)
        request_json = json.dumps(request)
        log.debug("Sending %s" % request_json)

        bodyProducer = StringProducer(json.dumps(request))

        log.msg("Creating report with OONIB Reporter. Please be patient.")
        log.msg("This may take up to 1-2 minutes...")

        try:
            response = yield self.agent.request("POST", url,
                                bodyProducer=bodyProducer)
        except ConnectionRefusedError:
            log.err("Connection to reporting backend failed (ConnectionRefusedError)")
            #yield defer.fail(OONIBReportCreationError())
            raise errors.OONIBReportCreationError

        except errors.HostUnreachable:
            log.err("Host is not reachable (HostUnreachable error")
            raise errors.OONIBReportCreationError

        except Exception, e:
            log.err("Failed to connect to reporter backend")
            log.exception(e)
            raise errors.OONIBReportCreationError

        # This is a little trix to allow us to unspool the response. We create
        # a deferred and call yield on it.
        response_body = defer.Deferred()
        response.deliverBody(BodyReceiver(response_body))

        backend_response = yield response_body

        try:
            parsed_response = json.loads(backend_response)
        except Exception, e:
            log.err("Failed to parse collector response")
            log.exception(e)
            raise errors.OONIBReportCreationError

        self.reportID = parsed_response['report_id']
        self.backendVersion = parsed_response['backend_version']
        log.debug("Created report with id %s" % parsed_response['report_id'])

class ReportClosed(Exception):
    pass

class Report(object):
    def __init__(self, reporters, reportEntryManager):
        """
        This is an abstraction layer on top of all the configured reporters.

        It allows to lazily write to the reporters that are to be used.

        Args:

            reporters:
                a list of :class:ooni.reporter.OReporter instances

            reportEntryManager:
                an instance of :class:ooni.tasks.ReportEntryManager
        """
        self.reporters = reporters

        self.done = defer.Deferred()
        self.reportEntryManager = reportEntryManager

        self._reporters_openned = 0
        self._reporters_written = 0
        self._reporters_closed = 0

    def open(self):
        """
        This will create all the reports that need to be created and fires the
        created callback of the reporter whose report got created.
        """
        all_openned = defer.Deferred()

        def are_all_openned():
            if len(self.reporters) == self._reporters_openned:
                all_openned.callback(self._reporters_openned)

        for reporter in self.reporters[:]:
<<<<<<< HEAD
            reporter.createReport()
            reporter.created.addErrback(self.failedOpeningReport, reporter)
            l.append(reporter.created)
        log.debug("Reporters created: %s" % l)
        # Should we consume errors silently?
        dl = defer.DeferredList(l)
        dl.addErrback(self.checkRemainingReporters)
        return dl

    def failedOpeningReport(self, failure, reporter):
        """
        This errback get's called every time we fail to create a report.
        By fail we mean that the number of retries has exceeded.
        Once a report has failed to be created with a reporter we give up and
        remove the reporter from the list of reporters to write to.
        """
        log.err("Failed to open %s reporter, giving up..." % reporter)
        log.err("Reporter %s failed, removing from report..." % reporter)
        self.reporters.remove(reporter)
        return

    def checkRemainingReporters(self, failure):
        if len(self.reporters) == 0:
            log.err("Removed last reporter %s" % reporter)
            raise NoMoreReporters
=======

            def report_created(result):
                print "CREATED REPORT %s" % reporter
                log.debug("Created report with %s" % reporter)
                self._reporters_openned += 1
                are_all_openned()

            def report_failed(failure):
                try:
                    self.failedOpeningReport(failure, reporter)
                except errors.NoMoreReporters, e:
                    all_openned.errback(defer.fail(e))
                else:
                    are_all_openned()
                return failure

            d = defer.maybeDeferred(reporter.createReport)
            d.addCallback(report_created)
            d.addErrback(report_failed)

        return all_openned
>>>>>>> 2c80ceba

    def write(self, measurement):
        """
        Will return a deferred that will fire once the report for the specified
        measurement have been written to all the reporters.

        Args:

            measurement:
                an instance of :class:ooni.tasks.Measurement

        Returns:
            a deferred that will fire once all the report entries have
            been written or errbacks when no more reporters
        """
        all_written = defer.Deferred()
        self._report_write_completed = []

        for reporter in self.reporters[:]:
<<<<<<< HEAD
            report_write_task = ReportEntry(reporter, measurement)
            def scheduleWriteReportEntry(result):
                self.reportEntryManager.schedule(report_write_task)

            # delay scheduling the task until after the report is created
            log.debug("Adding report entry task %s" % report_write_task)
            reporter.created.addCallback(scheduleWriteReportEntry)

            # if the write task fails n times, kill the reporter
            report_write_task.done.addErrback(self.failedOpeningReport, reporter)
            l.append(report_write_task.done)

        # XXX: This seems a bit fragile.
        # failedOpeningReport will forward the errback if the remaining
        # reporter has failed. If we fireOnOneErrback, this means that
        # the caller of report.write is responsible for attaching an
        # errback to the returned deferred and handle this case. That
        # probably means stopping the net test.

        # Here, fireOnOneErrback means to call the deferredlists errback
        # as soon as any of the deferreds return a failure. consumeErrors
        # is used to prevent any uncaught failures from raising an
        # exception. Alternately we could attach a logger to the errback
        # of each deferred and it would have the same effect

        # Probably the better thing to do here would be to add a callback
        # to the deferredlist that checks to see if any reporters are left
        # and raise an exception if there are no remaining reporters
        dl = defer.DeferredList(l,fireOnOneErrback=True, consumeErrors=True)
        dl.addErrback(self.checkRemainingReporters)
        return dl
=======
            def report_completed(result):
                self._report_write_completed.append(result)
                if len(self.reporters) == len(self._report_write_completed):
                    all_written.callback(self._report_write_completed)

            report_entry_task = ReportEntry(reporter, measurement)
            self.reportEntryManager.schedule(report_entry_task)

            report_entry_task.done.addBoth(report_completed)

        return all_written

    def failedOpeningReport(self, failure, reporter):
        """
        This errback get's called every time we fail to create a report.
        By fail we mean that the number of retries has exceeded.
        Once a report has failed to be created with a reporter we give up and
        remove the reporter from the list of reporters to write to.
        """
        log.err("Failed to open %s reporter, giving up..." % reporter)
        log.err("Reporter %s failed, removing from report..." % reporter)
        #log.exception(failure)
        self.reporters.remove(reporter)
        # Don't forward the exception unless there are no more reporters
        if len(self.reporters) == 0:
            log.err("Removed last reporter %s" % reporter)
            raise errors.NoMoreReporters
        return
>>>>>>> 2c80ceba

    def close(self, _):
        """
        Close the report by calling it's finish method.

        Returns:
            a :class:twisted.internet.defer.DeferredList that will fire when
            all the reports have been closed.

        """
        all_closed = defer.Deferred()

        for reporter in self.reporters[:]:
            def report_closed(result):
                self._reporters_closed += 1
                if len(self.reporters) == self._reporters_closed:
                    all_closed.callback(self._reporters_closed)

            def report_failed(failure):
                log.err("Failed closing report")
                log.exception(failure)

            d = defer.maybeDeferred(reporter.finish)
            d.addCallback(report_closed)
            d.addErrback(report_failed)

        return all_closed<|MERGE_RESOLUTION|>--- conflicted
+++ resolved
@@ -26,12 +26,7 @@
     log.err("Scapy is not installed.")
 
 
-<<<<<<< HEAD
-from ooni.errors import InvalidOONIBCollectorAddress, NoMoreReporters
-from ooni.errors import ReportNotCreated, ReportAlreadyClosed
-=======
 from ooni import errors
->>>>>>> 2c80ceba
 
 from ooni import otime
 from ooni.utils import geodata, pushFilenameStack
@@ -397,33 +392,6 @@
                 all_openned.callback(self._reporters_openned)
 
         for reporter in self.reporters[:]:
-<<<<<<< HEAD
-            reporter.createReport()
-            reporter.created.addErrback(self.failedOpeningReport, reporter)
-            l.append(reporter.created)
-        log.debug("Reporters created: %s" % l)
-        # Should we consume errors silently?
-        dl = defer.DeferredList(l)
-        dl.addErrback(self.checkRemainingReporters)
-        return dl
-
-    def failedOpeningReport(self, failure, reporter):
-        """
-        This errback get's called every time we fail to create a report.
-        By fail we mean that the number of retries has exceeded.
-        Once a report has failed to be created with a reporter we give up and
-        remove the reporter from the list of reporters to write to.
-        """
-        log.err("Failed to open %s reporter, giving up..." % reporter)
-        log.err("Reporter %s failed, removing from report..." % reporter)
-        self.reporters.remove(reporter)
-        return
-
-    def checkRemainingReporters(self, failure):
-        if len(self.reporters) == 0:
-            log.err("Removed last reporter %s" % reporter)
-            raise NoMoreReporters
-=======
 
             def report_created(result):
                 print "CREATED REPORT %s" % reporter
@@ -445,7 +413,6 @@
             d.addErrback(report_failed)
 
         return all_openned
->>>>>>> 2c80ceba
 
     def write(self, measurement):
         """
@@ -465,39 +432,6 @@
         self._report_write_completed = []
 
         for reporter in self.reporters[:]:
-<<<<<<< HEAD
-            report_write_task = ReportEntry(reporter, measurement)
-            def scheduleWriteReportEntry(result):
-                self.reportEntryManager.schedule(report_write_task)
-
-            # delay scheduling the task until after the report is created
-            log.debug("Adding report entry task %s" % report_write_task)
-            reporter.created.addCallback(scheduleWriteReportEntry)
-
-            # if the write task fails n times, kill the reporter
-            report_write_task.done.addErrback(self.failedOpeningReport, reporter)
-            l.append(report_write_task.done)
-
-        # XXX: This seems a bit fragile.
-        # failedOpeningReport will forward the errback if the remaining
-        # reporter has failed. If we fireOnOneErrback, this means that
-        # the caller of report.write is responsible for attaching an
-        # errback to the returned deferred and handle this case. That
-        # probably means stopping the net test.
-
-        # Here, fireOnOneErrback means to call the deferredlists errback
-        # as soon as any of the deferreds return a failure. consumeErrors
-        # is used to prevent any uncaught failures from raising an
-        # exception. Alternately we could attach a logger to the errback
-        # of each deferred and it would have the same effect
-
-        # Probably the better thing to do here would be to add a callback
-        # to the deferredlist that checks to see if any reporters are left
-        # and raise an exception if there are no remaining reporters
-        dl = defer.DeferredList(l,fireOnOneErrback=True, consumeErrors=True)
-        dl.addErrback(self.checkRemainingReporters)
-        return dl
-=======
             def report_completed(result):
                 self._report_write_completed.append(result)
                 if len(self.reporters) == len(self._report_write_completed):
@@ -526,7 +460,6 @@
             log.err("Removed last reporter %s" % reporter)
             raise errors.NoMoreReporters
         return
->>>>>>> 2c80ceba
 
     def close(self, _):
         """
