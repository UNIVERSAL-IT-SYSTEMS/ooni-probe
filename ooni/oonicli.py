# -*- coding: UTF-8
#
# oonicli
# -------
# In here we take care of running ooniprobe from the command
# line interface
#
# :authors: Arturo Filastò, Isis Lovecruft
# :license: see included LICENSE file


import sys
import os
import random
import time
import yaml

from twisted.internet import defer, reactor, task
from twisted.application import app
from twisted.python import usage, failure
from twisted.python.util import spewer

## Get rid of the annoying "No route found for
## IPv6 destination warnings":
import logging as pylogging
pylogging.getLogger("scapy.runtime").setLevel(pylogging.ERROR)

from ooni import nettest, runner, reporter, config
from ooni.utils import net
from ooni.utils import checkForRoot, PermissionsError
from ooni.utils import log
from ooni.inputunit import InputUnitFactory


class Options(usage.Options):
    synopsis = """%s [options] [path to test].py
    """ % (os.path.basename(sys.argv[0]),)

    longdesc = ("ooniprobe loads and executes a suite or a set of suites of"
                " network tests. These are loaded from modules, packages and"
                " files listed on the command line")

    optFlags = [["help", "h"],
<<<<<<< HEAD
                ["resume", "r"]]

    optParameters = [["reportfile", "o", None, "report file name"],
                     ["testdeck", "i", None,
                         "Specify as input a test deck: a yaml file containig the tests to run an their arguments"],
                     ["collector", "c", None,
                         "Address of the collector of test results. (example: http://127.0.0.1:8888)"],
                     ["logfile", "l", None, "log file name"],
                     ["pcapfile", "p", None, "pcap file name"]]
=======
                ['debug-stacktraces', 'B',
                 'Report deferred creation and callback stack traces'],]

    optParameters = [
        ["reportfile", "o", None, "report file name"],
        ["collector", "c", None,
         "Address of the collector of test results. (example: http://127.0.0.1:8888)"],
        ["logfile", "l", None, "log file name"],
        ["pcapfile", "p", None, "pcap file name"]]
>>>>>>> 9688f831

    compData = usage.Completions(
        extraActions=[usage.CompleteFiles(
                "*.py", descr="file | module | package | TestCase | testMethod",
                repeat=True)],)

    tracer = None

    def __init__(self):
        self['test'] = None
        usage.Options.__init__(self)

    def opt_asciilulz(self):
        from ooni.utils import logo
        print logo.getlogo()

    def opt_spew(self):
        """
        Print an insanely verbose log of everything that happens.  Useful
        when debugging freezes or locks in complex code.
        """
        sys.settrace(spewer)

    def parseArgs(self, *args):
        if self['testdeck']:
            return
        try:
            self['test'] = args[0]
            self['subargs'] = args[1:]
        except:
            raise usage.UsageError("No test filename specified!")

def updateStatusBar():
    for test_filename in config.state.keys():
        # The ETA is not updated so we we will not print it out for the
        # moment.
        eta = config.state[test_filename].eta()
        progress = config.state[test_filename].progress()
        progress_bar_frmt = "[%s] %s%%" % (test_filename, progress)
        print progress_bar_frmt

def testsEnded(*arg, **kw):
<<<<<<< HEAD
    """
    You can place here all the post shutdown tasks.
    """
    log.debug("testsEnded: Finished running all tests")
    config.start_reactor = False
    try: reactor.stop()
    except: pass

def startSniffing():
    from ooni.utils.txscapy import ScapyFactory, ScapySniffer
    try:
        checkForRoot()
    except NotRootError:
        print "[!] Includepcap options requires root priviledges to run"
        print "    you should run ooniprobe as root or disable the options in ooniprobe.conf"
        sys.exit(1)

    print "Starting sniffer"
    config.scapyFactory = ScapyFactory(config.advanced.interface)

    sniffer = ScapySniffer(config.reports.pcap)
    config.scapyFactory.registerProtocol(sniffer)

def runTestList(none, test_list):
    """
    none: is always None.

    test_list (list): a list of tuples containing (test_cases, options,
        cmd_line_options)
    """
    deck_dl = []

    for test in test_list:
        test_cases, options, cmd_line_options = test
        d1 = runner.runTestCases(test_cases, options, cmd_line_options)
        deck_dl.append(d1)

    d2 = defer.DeferredList(deck_dl)
    d2.addBoth(testsEnded)

    # Print every 5 second the list of current tests running
    l = task.LoopingCall(updateStatusBar)
    l.start(5.0)
    return d2

def errorRunningTests(failure):
    failure.printTraceback()

def run():
    """
    Parses command line arguments of test.
    """
=======
    """You can place here all the post shutdown tasks."""
    log.debug("Finished running all tests")

def run():
    """Call me to begin testing from a file."""

>>>>>>> 9688f831
    cmd_line_options = Options()
    if len(sys.argv) == 1:
        cmd_line_options.getUsage()
    try:
        cmd_line_options.parseOptions()
    except usage.UsageError, ue:
        raise SystemExit, "%s: %s" % (sys.argv[0], ue)

    log.start(cmd_line_options['logfile'])

    if config.privacy.includepcap:
<<<<<<< HEAD
        log.msg("Starting")
        runner.startSniffing()

    resume = cmd_line_options['resume']

    # contains (test_cases, options, cmd_line_options)
    test_list = []

    if cmd_line_options['testdeck']:
        test_deck = yaml.safe_load(open(cmd_line_options['testdeck']))
        for test in test_deck:
            del cmd_line_options
            cmd_line_options = test['options']
            if resume:
                cmd_line_options['resume'] = True
            else:
                cmd_line_options['resume'] = False
            test_list.append(runner.loadTest(cmd_line_options))
    else:
        log.msg("No test deck detected")
        del cmd_line_options['testdeck']
        test_list.append(runner.loadTest(cmd_line_options))

    if config.advanced.start_tor:
        log.msg("Starting Tor...")
        d = runner.startTor()
        d.addCallback(runTestList, test_list)
        d.addErrback(errorRunningTests)
    else:
        # We need to pass None as first argument because when the callback is
        # fired it will pass it's result to runTestCase.
        d = runTestList(None, test_list)
        d.addErrback(errorRunningTests)

    reactor.run()
=======
        try:
            checkForRoot()
        except PermissionsError, pe:
            log.err(str("'includepcap' option requires administrator or root ",
                        "privileges to run. Run ooniprobe as root or disable ",
                        "the includepcap option in ooniprobe.conf "))
            sys.exit(1)
        log.debug("Starting sniffer")
        sniffer_d = net.capturePackets(pcap_filename)

    tests_d = runner.runTestCases(test_cases, options,
                                  cmd_line_options, yamloo_filename)
    tests_d.addBoth(testsEnded)
>>>>>>> 9688f831
<|MERGE_RESOLUTION|>--- conflicted
+++ resolved
@@ -20,16 +20,15 @@
 from twisted.python import usage, failure
 from twisted.python.util import spewer
 
-## Get rid of the annoying "No route found for
-## IPv6 destination warnings":
+# Supress scapy's "No route found for IPv6 destination" warnings:
 import logging as pylogging
 pylogging.getLogger("scapy.runtime").setLevel(pylogging.ERROR)
 
 from ooni import nettest, runner, reporter, config
+from ooni.inputunit import InputUnitFactory
 from ooni.utils import net
 from ooni.utils import checkForRoot, PermissionsError
 from ooni.utils import log
-from ooni.inputunit import InputUnitFactory
 
 
 class Options(usage.Options):
@@ -41,7 +40,6 @@
                 " files listed on the command line")
 
     optFlags = [["help", "h"],
-<<<<<<< HEAD
                 ["resume", "r"]]
 
     optParameters = [["reportfile", "o", None, "report file name"],
@@ -51,17 +49,6 @@
                          "Address of the collector of test results. (example: http://127.0.0.1:8888)"],
                      ["logfile", "l", None, "log file name"],
                      ["pcapfile", "p", None, "pcap file name"]]
-=======
-                ['debug-stacktraces', 'B',
-                 'Report deferred creation and callback stack traces'],]
-
-    optParameters = [
-        ["reportfile", "o", None, "report file name"],
-        ["collector", "c", None,
-         "Address of the collector of test results. (example: http://127.0.0.1:8888)"],
-        ["logfile", "l", None, "log file name"],
-        ["pcapfile", "p", None, "pcap file name"]]
->>>>>>> 9688f831
 
     compData = usage.Completions(
         extraActions=[usage.CompleteFiles(
@@ -104,14 +91,12 @@
         print progress_bar_frmt
 
 def testsEnded(*arg, **kw):
-<<<<<<< HEAD
-    """
-    You can place here all the post shutdown tasks.
-    """
-    log.debug("testsEnded: Finished running all tests")
+    """You can place here all the post shutdown tasks."""
+    log.debug("Finished running all tests")
     config.start_reactor = False
-    try: reactor.stop()
-    except: pass
+    if not reactor.running:
+        try: reactor.stop()
+        except: reactor.runUntilCurrent()
 
 def startSniffing():
     from ooni.utils.txscapy import ScapyFactory, ScapySniffer
@@ -154,17 +139,8 @@
     failure.printTraceback()
 
 def run():
-    """
-    Parses command line arguments of test.
-    """
-=======
-    """You can place here all the post shutdown tasks."""
-    log.debug("Finished running all tests")
-
-def run():
     """Call me to begin testing from a file."""
 
->>>>>>> 9688f831
     cmd_line_options = Options()
     if len(sys.argv) == 1:
         cmd_line_options.getUsage()
@@ -176,9 +152,17 @@
     log.start(cmd_line_options['logfile'])
 
     if config.privacy.includepcap:
-<<<<<<< HEAD
-        log.msg("Starting")
-        runner.startSniffing()
+        try:
+            checkForRoot()
+        except PermissionsError, pe:
+            m = ("Capturing packets requires administrator/root privileges. ",
+                 "Run ooniprobe as root or set 'includepcap = false' in ",
+                 "ooniprobe.conf .")
+            log.warn("%s" % m)
+            sys.exit(1)
+        else:
+            log.msg("Starting packet capture")
+            runner.startSniffing()
 
     resume = cmd_line_options['resume']
 
@@ -211,19 +195,5 @@
         d = runTestList(None, test_list)
         d.addErrback(errorRunningTests)
 
+    # XXX I believe we don't actually need this:
     reactor.run()
-=======
-        try:
-            checkForRoot()
-        except PermissionsError, pe:
-            log.err(str("'includepcap' option requires administrator or root ",
-                        "privileges to run. Run ooniprobe as root or disable ",
-                        "the includepcap option in ooniprobe.conf "))
-            sys.exit(1)
-        log.debug("Starting sniffer")
-        sniffer_d = net.capturePackets(pcap_filename)
-
-    tests_d = runner.runTestCases(test_cases, options,
-                                  cmd_line_options, yamloo_filename)
-    tests_d.addBoth(testsEnded)
->>>>>>> 9688f831
