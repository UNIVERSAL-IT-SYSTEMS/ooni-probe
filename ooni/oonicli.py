#!/usr/bin/env python
# -*- coding: UTF-8
#
#    oonicli
#    *********
#
#    oonicli is the next generation ooniprober. It based off of twisted's trial
#    unit testing framework.
#
#    :copyright: (c) 2012 by Arturo Filastò, Isis Lovecruft
#    :license: see LICENSE for more details.
#
#    original copyright (c) by Twisted Matrix Laboratories.


import sys
import os
import random
import time

from twisted.internet import defer
from twisted.application import app
from twisted.python import usage, failure
from twisted.python.util import spewer

from ooni import nettest, runner, reporter

from ooni.inputunit import InputUnitFactory
from ooni.reporter import ReporterFactory
from ooni.nettest import InputTestSuite
from ooni.utils import log


class Options(usage.Options, app.ReactorSelectionMixin):
    synopsis = """%s [options] [path to test].py
    """ % (os.path.basename(sys.argv[0]),)

    longdesc = ("ooniprobe loads and executes a suite or a set of suites of"
                " network tests. These are loaded from modules, packages and"
                " files listed on the command line")

    optFlags = [["help", "h"],
                ['debug-stacktraces', 'B',
                    'Report deferred creation and callback stack traces'],
                ]

    optParameters = [
        ["reportfile", "o", None, "report file name"],
        ["logfile", "l", None, "log file name"],
        ]

    compData = usage.Completions(
        extraActions=[usage.CompleteFiles(
                "*.py", descr="file | module | package | TestCase | testMethod",
                repeat=True)],
        )

    tracer = None

    def __init__(self):
        self['test'] = None
        usage.Options.__init__(self)

    def opt_asciilulz(self):
        from ooni.utils import logo
        print logo.getlogo()

    def opt_spew(self):
        """
        Print an insanely verbose log of everything that happens.  Useful
        when debugging freezes or locks in complex code.
        """
        sys.settrace(spewer)

    def parseArgs(self, *args):
        try:
            self['test'] = args[0]
            self['subArgs'] = args[1:]
        except:
            raise usage.UsageError("No test filename specified!")

    def postOptions(self):
        self['reporter'] = reporter.OONIReporter


def run():
<<<<<<< HEAD
    """
    Call me to begin testing a file or module.
    """

    config = Options()

    if len(sys.argv) == 1:
        config.getUsage()

    try:
        config.parseOptions()
    except usage.UsageError, ue:
        raise SystemExit, "%s: %s" % (sys.argv[0], ue)

    log.start()
    log.debug("oonicli.run: config set to %s" % config)

    if config['debug-stacktraces']:
=======
    if len(sys.argv) == 1:
        sys.argv.append("--help")
    cmd_line_options = Options()
    try:
        cmd_line_options.parseOptions()
    except usage.error, ue:
        raise SystemExit, "%s: %s" % (sys.argv[0], ue)

    if cmd_line_options['debug-stacktraces']:
>>>>>>> e10033c7
        defer.setDebugging(True)

    classes = runner.findTestClassesFromConfig(cmd_line_options)
    casesList, options = runner.loadTestsAndOptions(classes, cmd_line_options)

    for idx, cases in enumerate(casesList):
        orunner = runner.ORunner(cases, options[idx], cmd_line_options)
        log.start(cmd_line_options['logfile'])
        orunner.run()
<|MERGE_RESOLUTION|>--- conflicted
+++ resolved
@@ -41,19 +41,15 @@
 
     optFlags = [["help", "h"],
                 ['debug-stacktraces', 'B',
-                    'Report deferred creation and callback stack traces'],
-                ]
+                    'Report deferred creation and callback stack traces'],]
 
-    optParameters = [
-        ["reportfile", "o", None, "report file name"],
-        ["logfile", "l", None, "log file name"],
-        ]
+    optParameters = [["reportfile", "o", None, "report file name"],
+                     ["logfile", "l", None, "log file name"],]
 
     compData = usage.Completions(
         extraActions=[usage.CompleteFiles(
                 "*.py", descr="file | module | package | TestCase | testMethod",
-                repeat=True)],
-        )
+                repeat=True)],)
 
     tracer = None
 
@@ -84,36 +80,20 @@
 
 
 def run():
-<<<<<<< HEAD
     """
     Call me to begin testing a file or module.
     """
-
-    config = Options()
-
+    cmd_line_options = Options()
     if len(sys.argv) == 1:
-        config.getUsage()
-
+        cmd_line_options.getUsage()
     try:
-        config.parseOptions()
+        cmd_line_options.parseOptions()
     except usage.UsageError, ue:
         raise SystemExit, "%s: %s" % (sys.argv[0], ue)
 
     log.start()
-    log.debug("oonicli.run: config set to %s" % config)
-
-    if config['debug-stacktraces']:
-=======
-    if len(sys.argv) == 1:
-        sys.argv.append("--help")
-    cmd_line_options = Options()
-    try:
-        cmd_line_options.parseOptions()
-    except usage.error, ue:
-        raise SystemExit, "%s: %s" % (sys.argv[0], ue)
 
     if cmd_line_options['debug-stacktraces']:
->>>>>>> e10033c7
         defer.setDebugging(True)
 
     classes = runner.findTestClassesFromConfig(cmd_line_options)
