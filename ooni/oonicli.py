import sys

import os
import json
import yaml
import random
import urlparse

from twisted import version as _twisted_version
from twisted.python.versions import Version
from twisted.python import usage
from twisted.python.util import spewer
from twisted.internet import defer, reactor, protocol

from ooni import errors, __version__

from ooni.settings import config
from ooni.director import Director
from ooni.deck import Deck, nettest_to_path
from ooni.nettest import NetTestLoader

from ooni.utils import log
from ooni.utils.net import hasRawSocketPermission



class LifetimeExceeded(Exception): pass

class Options(usage.Options):
    synopsis = """%s [options] [path to test].py
    """ % (os.path.basename(sys.argv[0]),)

    longdesc = ("ooniprobe loads and executes a suite or a set of suites of"
                " network tests. These are loaded from modules, packages and"
                " files listed on the command line")

    optFlags = [["help", "h"],
                ["resume", "r"],
                ["no-collector", "n"],
                ["no-geoip", "g"],
                ["list", "s"],
                ["printdeck", "p"],
                ["verbose", "v"]
                ]

    optParameters = [
        ["reportfile", "o", None, "report file name"],
        ["testdeck", "i", None,
         "Specify as input a test deck: a yaml file containing the tests to run and their arguments"],
        ["collector", "c", None,
         "Address of the collector of test results. This option should not be used, but you should always use a bouncer."],
        ["bouncer", "b", 'httpo://nkvphnp3p6agi5qq.onion',
         "Address of the bouncer for test helpers."],
        ["logfile", "l", None, "log file name"],
        ["pcapfile", "O", None, "pcap file name"],
        ["configfile", "f", None,
         "Specify a path to the ooniprobe configuration file"],
        ["datadir", "d", None,
         "Specify a path to the ooniprobe data directory"],
        ["annotations", "a", None,
         "Annotate the report with a key:value[, key:value] format."],
        ["queue", "Q", None, "AMQP Queue URL amqp://user:pass@host:port/vhost/queue"]]

    compData = usage.Completions(
        extraActions=[usage.CompleteFiles(
            "*.py", descr="file | module | package | TestCase | testMethod",
            repeat=True)],)

    tracer = None

    def __init__(self):
        self['test'] = None
        usage.Options.__init__(self)

    def opt_spew(self):
        """
        Print an insanely verbose log of everything that happens.  Useful
        when debugging freezes or locks in complex code.
        """
        sys.settrace(spewer)

    def opt_version(self):
        """
        Display the ooniprobe version and exit.
        """
        print "ooniprobe version:", __version__
        sys.exit(0)

    def parseArgs(self, *args):
        if self['testdeck'] or self['list']:
            return
        try:
            self['test_file'] = args[0]
            self['subargs'] = args[1:]
        except:
            raise usage.UsageError("No test filename specified!")


def parseOptions():
    print "WARNING: running ooniprobe involves some risk that varies greatly"
    print "         from country to country. You should be aware of this when"
    print "         running the tool. Read more about this in the manpage or README."
    cmd_line_options = Options()
    if len(sys.argv) == 1:
        cmd_line_options.getUsage()
    try:
        cmd_line_options.parseOptions()
    except usage.UsageError as ue:
        print cmd_line_options.getUsage()
        raise SystemExit("%s: %s" % (sys.argv[0], ue))

    return dict(cmd_line_options)


def director_startup_handled_failures(failure):
    log.err("Could not start the director")
    failure.trap(errors.TorNotRunning,
                 errors.InvalidOONIBCollectorAddress,
                 errors.UnableToLoadDeckInput,
                 errors.CouldNotFindTestHelper,
                 errors.CouldNotFindTestCollector,
                 errors.ProbeIPUnknown,
                 errors.InvalidInputFile,
                 errors.ConfigFileIncoherent)

    if isinstance(failure.value, errors.TorNotRunning):
        log.err("Tor does not appear to be running")
        log.err("Reporting with a collector is not possible")
        log.msg(
            "Try with a different collector or disable collector reporting with -n")

    elif isinstance(failure.value, errors.InvalidOONIBCollectorAddress):
        log.err("Invalid format for oonib collector address.")
        log.msg(
            "Should be in the format http://<collector_address>:<port>")
        log.msg("for example: ooniprobe -c httpo://nkvphnp3p6agi5qq.onion")

    elif isinstance(failure.value, errors.UnableToLoadDeckInput):
        log.err("Unable to fetch the required inputs for the test deck.")
        log.msg(
            "Please file a ticket on our issue tracker: https://github.com/thetorproject/ooni-probe/issues")

    elif isinstance(failure.value, errors.CouldNotFindTestHelper):
        log.err("Unable to obtain the required test helpers.")
        log.msg(
            "Try with a different bouncer or check that Tor is running properly.")

    elif isinstance(failure.value, errors.CouldNotFindTestCollector):
        log.err("Could not find a valid collector.")
        log.msg(
            "Try with a different bouncer, specify a collector with -c or disable reporting to a collector with -n.")

    elif isinstance(failure.value, errors.ProbeIPUnknown):
        log.err("Failed to lookup probe IP address.")
        log.msg("Check your internet connection.")

    elif isinstance(failure.value, errors.InvalidInputFile):
        log.err("Invalid input file \"%s\"" % failure.value)

    elif isinstance(failure.value, errors.ConfigFileIncoherent):
        log.err("Incoherent config file")

    if config.advanced.debug:
        log.exception(failure)

def director_startup_other_failures(failure):
    log.err("An unhandled exception occurred while starting the director!")
    log.exception(failure)

def setupGlobalOptions(logging, start_tor, check_incoherences):
    global_options = parseOptions()
    config.global_options = global_options
    config.set_paths()
    config.initialize_ooni_home()
    try:
        config.read_config_file(check_incoherences=check_incoherences)
    except errors.ConfigFileIncoherent:
        sys.exit(6)

    if global_options['verbose']:
        config.advanced.debug = True

    if not start_tor:
        config.advanced.start_tor = False

    if logging:
        log.start(global_options['logfile'])

    if config.privacy.includepcap:
        if hasRawSocketPermission():
            from ooni.utils.txscapy import ScapyFactory
            config.scapyFactory = ScapyFactory(config.advanced.interface)
        else:
            log.err("Insufficient Privileges to capture packets."
                    " See ooniprobe.conf privacy.includepcap")
            sys.exit(2)
    return global_options

def setupAnnotations(global_options):
    annotations={}
    for annotation in global_options["annotations"].split(","):
        pair = annotation.split(":")
        if len(pair) == 2:
            key = pair[0].strip()
            value = pair[1].strip()
            annotations[key] = value
        else:
            log.err("Invalid annotation: %s" % annotation)
            sys.exit(1)
    global_options["annotations"] = annotations
    return annotations

def setupCollector(global_options, net_test_loader):
    collector = None
    if not global_options['no-collector']:
        if global_options['collector']:
            collector = global_options['collector']
        elif 'collector' in config.reports \
                and config.reports['collector']:
            collector = config.reports['collector']
        elif net_test_loader.collector:
            collector = net_test_loader.collector

    if collector and collector.startswith('httpo:') \
            and (not (config.tor_state or config.tor.socks_port)):
        raise errors.TorNotRunning
    return collector


def createDeck(global_options, url=None):
    log.msg("Creating deck for: %s" % (url))

    deck = Deck(no_collector=global_options['no-collector'])
    deck.bouncer = global_options['bouncer']

    try:
        if global_options['testdeck']:
            deck.loadDeck(global_options['testdeck'])
        else:
            log.debug("No test deck detected")
            test_file = nettest_to_path(global_options['test_file'], True)
            if url is not None:
                args = ('-u', url)
            else:
                args = tuple()
            if any(global_options['subargs']):
                args = global_options['subargs'] + args
            net_test_loader = NetTestLoader(args,
                                            test_file=test_file)
            if global_options['collector']:
                net_test_loader.collector = global_options['collector']
            deck.insert(net_test_loader)
    except errors.MissingRequiredOption as option_name:
        log.err('Missing required option: "%s"' % option_name)
        incomplete_net_test_loader = option_name.net_test_loader
        print incomplete_net_test_loader.usageOptions().getUsage()
        sys.exit(2)
    except errors.NetTestNotFound as path:
        log.err('Requested NetTest file not found (%s)' % path)
        sys.exit(3)
    except errors.OONIUsageError as e:
        log.err(e)
        print e.net_test_loader.usageOptions().getUsage()
        sys.exit(4)
    except Exception as e:
        if config.advanced.debug:
            log.exception(e)
        log.err(e)
        sys.exit(5)

    if net_test_loader.collector and net_test_loader.collector.startswith('https://'):
        _twisted_14_0_2_version = Version('twisted', 14, 0, 2)
        if _twisted_version < _twisted_14_0_2_version:
            log.err("HTTPS collectors require a twisted version of at least 14.0.2.")
            sys.exit(6)
    elif net_test_loader.collector and net_test_loader.collector.startswith('http://'):
        if config.advanced.insecure_collector is not True:
            log.err("Attempting to report to an insecure collector.")
            log.err("To enable reporting to insecure collector set the "
                    "advanced->insecure_collector option to true in "
                    "your ooniprobe.conf file.")
            sys.exit(7)

    return deck


def runTestWithDirector(director, global_options, url=None,
                        start_tor=True, check_incoherences=True):
    deck = createDeck(global_options, url=url)

    start_tor |= deck.requiresTor

    d = director.start(start_tor=start_tor,
                       check_incoherences=check_incoherences)

    def setup_nettest(_):
        try:
            return deck.setup()
        except errors.UnableToLoadDeckInput as error:
            return defer.failure.Failure(error)


    # Wait until director has started up (including bootstrapping Tor)
    # before adding tests
    def post_director_start(_):
        for net_test_loader in deck.netTestLoaders:
            # Decks can specify different collectors
            # for each net test, so that each NetTest
            # may be paired with a test_helper and its collector
            # However, a user can override this behavior by
            # specifying a collector from the command-line (-c).
            # If a collector is not specified in the deck, or the
            # deck is a singleton, the default collector set in
            # ooniprobe.conf will be used

            collector = setupCollector(global_options, net_test_loader)

<<<<<<< HEAD
            if collector and collector.startswith('httpo:') \
                    and (not (config.tor_state or config.tor.socks_port)):
                raise errors.TorNotRunning

=======
>>>>>>> 4aeb08ee
            net_test_loader.annotations = global_options['annotations']

            director.startNetTest(net_test_loader,
                                    global_options['reportfile'],
                                    collector)
        return director.allTestsDone

    d.addCallback(setup_nettest)
    d.addCallback(post_director_start)
    d.addErrback(director_startup_handled_failures)
    d.addErrback(director_startup_other_failures)
    return d

def runWithDirector(logging=True, start_tor=True, check_incoherences=True):
    """
    Instance the director, parse command line options and start an ooniprobe
    test!
    """

    global_options = setupGlobalOptions(logging, start_tor, check_incoherences)

    director = Director()
    if global_options['list']:
        print "# Installed nettests"
        for net_test_id, net_test in director.getNetTests().items():
            print "* %s (%s/%s)" % (net_test['name'],
                                    net_test['category'],
                                    net_test['id'])
            print "  %s" % net_test['description']

        sys.exit(0)

    elif global_options['printdeck']:
        del global_options['printdeck']
        print "# Copy and paste the lines below into a test deck to run the specified test with the specified arguments"
        print yaml.safe_dump([{'options': global_options}]).strip()

        sys.exit(0)

    if global_options.get('annotations') is not None:
        global_options['annotations'] = setupAnnotations(global_options)

    if global_options['no-collector']:
        log.msg("Not reporting using a collector")
        global_options['collector'] = None
        start_tor = False
    else:
        start_tor = True

    if global_options['collector']:
        start_tor |= True

    return runTestWithDirector(director=director,
                               global_options=global_options,
                               check_incoherences=check_incoherences)


# this variant version of runWithDirector splits the process in two,
# allowing a single director instance to be reused with multiple decks.

def runWithDaemonDirector(logging=True, start_tor=True, check_incoherences=True):
    """
    Instance the director, parse command line options and start an ooniprobe
    test!
    """

    try:
        import pika
        from pika import exceptions
        from pika.adapters import twisted_connection
    except ImportError:
        print "Pika is required for queue connection."
        print "Install with \"pip install pika\"."
        sys.exit(7)


    global_options = setupGlobalOptions(logging, start_tor, check_incoherences)

    director = Director()

    if global_options.get('annotations') is not None:
        global_options['annotations'] = setupAnnotations(global_options)

    if global_options['no-collector']:
        log.msg("Not reporting using a collector")
        global_options['collector'] = None
        start_tor = False
    else:
        start_tor = True

    finished = defer.Deferred()

    @defer.inlineCallbacks
    def readmsg(_, channel, queue_object, consumer_tag, counter):

        # Wait for a message and decode it.
        if counter >= lifetime:
            log.msg("Counter")
            queue_object.close(LifetimeExceeded())
            yield channel.basic_cancel(consumer_tag=consumer_tag)
            finished.callback(None)

        else:
            log.msg("Waiting for message")

            try:
                ch, method, properties, body = yield queue_object.get()
                log.msg("Got message")
                data = json.loads(body)
                counter += 1

                log.msg("Received %d/%d: %s" % (counter, lifetime, data['url'],))
                # acknowledge the message
                ch.basic_ack(delivery_tag=method.delivery_tag)

                d = runTestWithDirector(director=director,
                                        global_options=global_options,
                                        url=data['url'].encode('utf8'),
                                        check_incoherences=check_incoherences)
                # When the test has been completed, go back to waiting for a message.
                d.addCallback(readmsg, channel, queue_object, consumer_tag, counter+1)
            except exceptions.AMQPError,v:
                log.msg("Error")
                log.exception(v)
                finished.errback(v)



    @defer.inlineCallbacks
    def runQueue(connection, name, qos):
        # Set up the queue consumer.  When a message is received, run readmsg
        channel = yield connection.channel()
        yield channel.basic_qos(prefetch_count=qos)
        queue_object, consumer_tag = yield channel.basic_consume(
                                                   queue=name,
                                                   no_ack=False)
        readmsg(None, channel, queue_object, consumer_tag, 0)



    # Create the AMQP connection.  This could be refactored to allow test URLs
    # to be submitted through an HTTP server interface or something.
    urlp = urlparse.urlparse(config.global_options['queue'])
    urlargs = dict(urlparse.parse_qsl(urlp.query))

    # random lifetime requests counter
    lifetime = random.randint(820, 1032)

    # AMQP connection details are sent through the cmdline parameter '-Q'
    creds = pika.PlainCredentials(urlp.username or 'guest',
                                  urlp.password or 'guest')
    parameters = pika.ConnectionParameters(urlp.hostname,
                                           urlp.port or 5672,
                                           urlp.path.rsplit('/',1)[0] or '/',
                                           creds,
                                           heartbeat_interval=120,
                                           )
    cc = protocol.ClientCreator(reactor,
                                twisted_connection.TwistedProtocolConnection,
                                parameters)
    d = cc.connectTCP(urlp.hostname, urlp.port or 5672)
    d.addCallback(lambda protocol: protocol.ready)
    # start the wait/process sequence.
    d.addCallback(runQueue, urlp.path.rsplit('/',1)[-1], int(urlargs.get('qos',1)))

    return finished<|MERGE_RESOLUTION|>--- conflicted
+++ resolved
@@ -315,13 +315,10 @@
 
             collector = setupCollector(global_options, net_test_loader)
 
-<<<<<<< HEAD
             if collector and collector.startswith('httpo:') \
                     and (not (config.tor_state or config.tor.socks_port)):
                 raise errors.TorNotRunning
 
-=======
->>>>>>> 4aeb08ee
             net_test_loader.annotations = global_options['annotations']
 
             director.startNetTest(net_test_loader,
