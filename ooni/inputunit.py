#-*- coding: utf-8 -*-
#
# inputunit.py 
# -------------
# IN here we have functions related to the creation of input
# units. Input units are how the inputs to be fed to tests are
# split up into.
#
# :authors: Arturo Filastò
# :license: see included LICENSE file

class InputUnitFactory(object):
    """
    This is a factory that takes the size of input units to be generated a set
    of units that is a python iterable item and outputs InputUnit objects
    containing inputUnitSize elements.

    This object is a python iterable, this means that it does not need to keep
    all the elements in memory to be able to produce InputUnits.
    """
    inputUnitSize = 10
    length = None
    def __init__(self, inputs=[]):
        """
        Args:
            inputs (iterable): inputs *must* be an iterable.
        """
        self._inputs = iter(inputs)
        self.inputs = iter(inputs)
        self._ended = False

    def __iter__(self):
        return self

    def __len__(self):
        """
        Returns the number of input units in the input unit factory.
        """
        if not self.length:
            self.length = sum(1 for _ in self._inputs)/self.inputUnitSize
        return self.length

    def next(self):
        input_unit_elements = []

        if self._ended:
            raise StopIteration

        for i in xrange(self.inputUnitSize):
            try:
                input_unit_elements.append(self.inputs.next())
            except StopIteration:
                self._ended = True
                break

        if not input_unit_elements:
            raise StopIteration

        return InputUnit(input_unit_elements)

class InputUnit(object):
    """
    This is a python iterable object that contains the input elements to be
    passed onto a :class:`ooni.nettest.NetTestCase`.
    """
    def __init__(self, inputs=[]):
        """
        Create an iterable from a list of inputs, which can be given to a NetTestCase.

        @param inputs: A list of inputs for a NetTestCase.
        """
        self._inputs = iter(inputs)
        # _inputs_copy is to avoid stealing things from
        # the iterator when __repr__ is called:
        _inputs_copy = inputs
        self.__contains__ = _inputs_copy

<<<<<<< HEAD
    def __str__(self):
        return "<%s inputs=%s>" % (self.__class__, self._inputs)

    def __add__(self, inputs):
        for i in inputs:
            self._inputs.append(i)
=======
    def __repr__(self):
        """Prints the original input list."""
        return "<%s inputs=%s>" % (self.__class__, self.__contains__)

    def __add__(self, inputs):
        """Add a list of inputs to the iterator."""
        for input in inputs:
            self._inputs.append(input)
>>>>>>> 9688f831

    def __iter__(self):
        """Self explanatory."""
        return self

    def next(self):
        """Return the next item from the InputUnit iterator."""
        return self._inputs.next()

    def append(self, input):
        """Add an item to the end of the InputUnit iterator."""
        self._inputs.append(input)<|MERGE_RESOLUTION|>--- conflicted
+++ resolved
@@ -6,8 +6,9 @@
 # units. Input units are how the inputs to be fed to tests are
 # split up into.
 #
-# :authors: Arturo Filastò
+# :authors: Arturo Filastò, Isis Lovecruft
 # :license: see included LICENSE file
+
 
 class InputUnitFactory(object):
     """
@@ -72,26 +73,16 @@
         self._inputs = iter(inputs)
         # _inputs_copy is to avoid stealing things from
         # the iterator when __repr__ is called:
-        _inputs_copy = inputs
-        self.__contains__ = _inputs_copy
+        self._inputs_copy = inputs
 
-<<<<<<< HEAD
     def __str__(self):
-        return "<%s inputs=%s>" % (self.__class__, self._inputs)
-
-    def __add__(self, inputs):
-        for i in inputs:
-            self._inputs.append(i)
-=======
-    def __repr__(self):
         """Prints the original input list."""
-        return "<%s inputs=%s>" % (self.__class__, self.__contains__)
+        return "<%s inputs=%s>" % (self.__class__, self._inputs_copy)
 
     def __add__(self, inputs):
         """Add a list of inputs to the iterator."""
-        for input in inputs:
-            self._inputs.append(input)
->>>>>>> 9688f831
+        for i in inputs:
+            self._inputs.append(i)
 
     def __iter__(self):
         """Self explanatory."""
@@ -103,4 +94,4 @@
 
     def append(self, input):
         """Add an item to the end of the InputUnit iterator."""
-        self._inputs.append(input)+        self._inputs.append(input)
