--- conflicted
+++ resolved
@@ -59,15 +59,12 @@
             log.err("HTTPS based bouncers are currently not supported.")
             raise e.InvalidOONIBBouncerAddress
 
-<<<<<<< HEAD
-=======
         elif address.startswith('http://'):
             log.msg("Warning using unencrypted collector")
             self.address = address
             self.agent = Agent(reactor)
 
     def _request(self, method, urn, genReceiver, bodyProducer=None):
->>>>>>> 6d5cf426
         attempts = 0
 
         finished = defer.Deferred()
