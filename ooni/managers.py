import itertools

from twisted.internet import defer
from ooni.utils import log
<<<<<<< HEAD
=======
from ooni import config
>>>>>>> 2c80ceba

def makeIterable(item):
    """
    Takes as argument or an iterable and if it's not an iterable object then it
    will return a listiterator.
    """
    try:
        iterable = iter(item)
    except TypeError:
        iterable = iter([item])
    return iterable

class TaskManager(object):
    retries = 2
    concurrency = 10

    def __init__(self):
        self._tasks = iter(())
        self._active_tasks = []
        self.failures = []

    def _failed(self, failure, task):
        """
        The has failed to complete, we append it to the end of the task chain
        to be re-run once all the currently scheduled tasks have run.
        """
<<<<<<< HEAD
        log.err("Task %s has failed" % task)
=======
        log.err("Task %s has failed %s times" % (task, task.failures))
>>>>>>> 2c80ceba
        log.exception(failure)

        self._active_tasks.remove(task)
        self.failures.append((failure, task))

        if task.failures <= self.retries:
            log.debug("Rescheduling...")
            self._tasks = itertools.chain(self._tasks,
                    makeIterable(task))
        else:
            # This fires the errback when the task is done but has failed.
            log.err('Permanent failure for %s' % task)
            task.done.errback(failure)

        self._fillSlots()

        self.failed(failure, task)

    def _fillSlots(self):
        """
        Called on test completion and schedules measurements to be run for the
        available slots.
        """
        for _ in range(self.availableSlots):
            try:
                task = self._tasks.next()
                self._run(task)
            except StopIteration:
                break

    def _run(self, task):
        """
        This gets called to add a task to the list of currently active and
        running tasks.
        """
        self._active_tasks.append(task)

        d = task.start()
        d.addCallback(self._succeeded, task)
        d.addErrback(self._failed, task)

    def _succeeded(self, result, task):
        """
        We have successfully completed a measurement.
        """
        self._active_tasks.remove(task)

        self._fillSlots()

        # Fires the done deferred when the task has completed
        task.done.callback(task)
        self.succeeded(result, task)

    @property
    def failedMeasurements(self):
        return len(self.failures)

    @property
    def availableSlots(self):
        """
        Returns the number of available slots for running tests.
        """
        return self.concurrency - len(self._active_tasks)

    def schedule(self, task_or_task_iterator):
        """
        Takes as argument a single task or a task iterable and appends it to the task
        generator queue.
        """
        log.debug("Starting this task %s" % repr(task_or_task_iterator))

        iterable = makeIterable(task_or_task_iterator)

        self._tasks = itertools.chain(self._tasks, iterable)
        self._fillSlots()

    def start(self):
        """
        This is called to start the task manager.
        """
        self.failures = []

        self._fillSlots()

    def failed(self, failure, task):
        """
        This hoook is called every time a task has failed.

        The default failure handling logic is to reschedule the task up until
        we reach the maximum number of retries.
        """
        raise NotImplemented

    def succeeded(self, result, task):
        """
        This hook is called every time a task has been successfully executed.
        """
        raise NotImplemented

class MeasurementManager(TaskManager):
    """
    This is the Measurement Tracker. In here we keep track of active measurements
    and issue new measurements once the active ones have been completed.

    MeasurementTracker does not keep track of the typology of measurements that
    it is running. It just considers a measurement something that has an input
    and a method to be called.

    NetTest on the contrary is aware of the typology of measurements that it is
    dispatching as they are logically grouped by test file.
    """
    retries = config.advanced.measurement_retries
    concurrency = config.advanced.measurement_concurrency

    def succeeded(self, result, measurement):
        log.debug("Successfully performed measurement %s" % measurement)
        log.debug(result)

    def failed(self, failure, measurement):
        pass

class ReportEntryManager(TaskManager):
    retries = config.advanced.reporting_retries
    concurrency = config.advanced.reporting_concurrency

    def succeeded(self, result, task):
        log.debug("Successfully performed report %s" % task)
        log.debug(result)

    def failed(self, failure, task):
        pass
<|MERGE_RESOLUTION|>--- conflicted
+++ resolved
@@ -2,10 +2,7 @@
 
 from twisted.internet import defer
 from ooni.utils import log
-<<<<<<< HEAD
-=======
 from ooni import config
->>>>>>> 2c80ceba
 
 def makeIterable(item):
     """
@@ -32,11 +29,7 @@
         The has failed to complete, we append it to the end of the task chain
         to be re-run once all the currently scheduled tasks have run.
         """
-<<<<<<< HEAD
-        log.err("Task %s has failed" % task)
-=======
         log.err("Task %s has failed %s times" % (task, task.failures))
->>>>>>> 2c80ceba
         log.exception(failure)
 
         self._active_tasks.remove(task)
