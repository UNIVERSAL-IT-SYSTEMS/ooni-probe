# -*- coding: utf-8 -*-
#
# txscapy
# *******
# Here shall go functions related to using scapy with twisted.
#
# This software has been written to be part of OONI, the Open Observatory of
# Network Interference. More information on that here: http://ooni.nu/

import struct
import socket
import os
import sys
import time

from twisted.internet import protocol, base, fdesc
from twisted.internet import reactor, threads, error
from twisted.internet import defer, abstract
from zope.interface import implements

from scapy.config import conf

from ooni.utils import log
from ooni import config

try:
    conf.use_pcap = True
    conf.use_dnet = True

    from scapy.all import PcapWriter
    from scapy.arch import pcapdnet

    config.pcap_dnet = True

except ImportError, e:
    log.err("pypcap or dnet not installed. "
            "Certain tests may not work.")

<<<<<<< HEAD
    config.pcap_dnet = False
    conf.use_pcap = False
    conf.use_dnet = False

    from scapy.all import PcapWriter

from scapy.all import BasePacketList, conf, PcapReader
from scapy.all import conf, Gen, SetGen, MTU

def getNetworksFromRoutes():
    from scapy.all import conf, ltoa, read_routes
    from ipaddr    import IPNetwork, IPAddress

    ## Hide the 'no routes' warnings
    conf.verb = 0

    networks = []
    for nw, nm, gw, iface, addr in read_routes():
        n = IPNetwork( ltoa(nw) )
        (n.netmask, n.gateway, n.ipaddr) = [IPAddress(x) for x in [nm, gw, addr]]
        n.iface = iface
        if not n.compressed in networks:
            networks.append(n)

    return networks

class IfaceError(Exception):
    pass

def getDefaultIface():
    networks = getNetworksFromRoutes()
    for net in networks:
        if net.is_private:
            return net.iface
    raise IfaceError

class ProtocolNotRegistered(Exception):
    pass

class ProtocolAlreadyRegistered(Exception):
    pass

class ScapyFactory(abstract.FileDescriptor):
    """
    Inspired by muxTCP scapyLink:
    https://github.com/enki/muXTCP/blob/master/scapyLink.py
    """
    def __init__(self, interface, super_socket=None, timeout=5):
=======
class ScapyProtocol(abstract.FileDescriptor):
    def __init__(self, super_socket=None, 
            reactor=None, timeout=None, receive=True, *a, **kw):
>>>>>>> 9688f831
        abstract.FileDescriptor.__init__(self, reactor)
        if interface == 'auto':
            interface = getDefaultIface()
        if not super_socket:
            super_socket = conf.L3socket(iface=interface,
                    promisc=True, filter='')
            #super_socket = conf.L2socket(iface=interface)

        self.protocols = []
        fdesc._setCloseOnExec(super_socket.ins.fileno())
        self.super_socket = super_socket

    def writeSomeData(self, data):
        """
        XXX we actually want to use this, but this requires overriding doWrite
        or writeSequence.
        """
        pass

    def send(self, packet):
        """
        Write a scapy packet to the wire.
        """
        return self.super_socket.send(packet)

    def fileno(self):
        return self.super_socket.ins.fileno()

    def doRead(self):
        packet = self.super_socket.recv(MTU)
        if packet:
            for protocol in self.protocols:
                protocol.packetReceived(packet)

<<<<<<< HEAD
    def registerProtocol(self, protocol):
        if not self.connected:
            self.startReading()
=======
        # This deferred will fire when we have finished sending a receiving packets.
        self.d = defer.Deferred()
        self.debug = False

        self.multi = False
        # XXX this needs to be implemented. It would involve keeping track of
        # the state of the sending via the super socket file descriptor and
        # firing the callback when we have concluded sending. Check out
        # twisted.internet.udp to see how this is done.
        self.receive = receive
>>>>>>> 9688f831

        if protocol not in self.protocols:
            protocol.factory = self
            self.protocols.append(protocol)
        else:
            raise ProtocolAlreadyRegistered

    def unRegisterProtocol(self, protocol):
        if protocol in self.protocols:
            self.protocols.remove(protocol)
            if len(self.protocols) == 0:
                self.loseConnection()
        else:
            raise ProtocolNotRegistered

class ScapyProtocol(object):
    factory = None

    def packetReceived(self, packet):
        """
        When you register a protocol, this method will be called with argument
        the packet it received.

        Every protocol that is registered will have this method called.
        """
        raise NotImplementedError

class ScapySender(ScapyProtocol):
    timeout = 5
    
    # This deferred will fire when we have finished sending a receiving packets.
    # Should we look for multiple answers for the same sent packet?
    multi = False

    # When 0 we stop when all the packets we have sent have received an
    # answer
    expected_answers = 0

    def processPacket(self, packet):
        """
        Hook useful for processing packets as they come in.
        """

    def processAnswer(self, packet, answer_hr):
        log.debug("Got a packet from %s" % packet.src)
        log.debug("%s" % self.__hash__)
        for i in range(len(answer_hr)):
            if packet.answers(answer_hr[i]):
                self.answered_packets.append((answer_hr[i], packet))
                if not self.multi:
                    del(answer_hr[i])
                break

        if len(self.answered_packets) == len(self.sent_packets):
            log.debug("All of our questions have been answered.")
            self.stopSending()
            return

        if self.expected_answers and \
                self.expected_answers == len(self.answered_packets):
            log.debug("Got the number of expected answers")
            self.stopSending()

    def packetReceived(self, packet):
        timeout = time.time() - self._start_time
        if self.timeout and time.time() - self._start_time > self.timeout:
            self.stopSending()
        if packet:
            self.processPacket(packet)
            # A string that has the same value for the request than for the
            # response.
            hr = packet.hashret()
            if hr in self.hr_sent_packets:
                answer_hr = self.hr_sent_packets[hr]
                self.processAnswer(packet, answer_hr)

    def stopSending(self):
        result = (self.answered_packets, self.sent_packets)
        self.d.callback(result)
        self.factory.unRegisterProtocol(self)

    def sendPackets(self, packets):
        if not isinstance(packets, Gen):
            packets = SetGen(packets)
        for packet in packets:
            hashret = packet.hashret()
            if hashret in self.hr_sent_packets:
                self.hr_sent_packets[hashret].append(packet)
            else:
                self.hr_sent_packets[hashret] = [packet]
            self.sent_packets.append(packet)
            self.factory.send(packet)

    def startSending(self, packets):
        # This dict is used to store the unique hashes that allow scapy to
        # match up request with answer
        self.hr_sent_packets = {}

        # These are the packets we have received as answer to the ones we sent
        self.answered_packets = []

        # These are the packets we send
        self.sent_packets = []

        self._start_time = time.time()
        self.d = defer.Deferred()
        self.sendPackets(packets)
        return self.d

<<<<<<< HEAD
class ScapySniffer(ScapyProtocol):
    def __init__(self, pcap_filename, *arg, **kw):
        self.pcapwriter = PcapWriter(pcap_filename, *arg, **kw)
=======
def sr(x, filter=None, iface=None, nofilter=0, timeout=None, *a, **kw):
    super_socket = conf.L3socket(filter=filter, iface=iface, nofilter=nofilter)
    sp = ScapyProtocol(super_socket=super_socket, timeout=timeout, *a, **kw)
    return sp.startSending(x)

def send(x, filter=None, iface=None, nofilter=0, timeout=None):
    super_socket = conf.L3socket(filter=filter, iface=iface, nofilter=nofilter)
    sp = ScapyProtocol(super_socket=super_socket, timeout=timeout)
    return sp.startSending(x)
>>>>>>> 9688f831

    def packetReceived(self, packet):
        self.pcapwriter.write(packet)
<|MERGE_RESOLUTION|>--- conflicted
+++ resolved
@@ -19,6 +19,9 @@
 from zope.interface import implements
 
 from scapy.config import conf
+from scapy.all import PcapWriter, MTU
+from scapy.all import BasePacketList, conf, PcapReader
+from scapy.all import Gen, SetGen
 
 from ooni.utils import log
 from ooni import config
@@ -36,22 +39,18 @@
     log.err("pypcap or dnet not installed. "
             "Certain tests may not work.")
 
-<<<<<<< HEAD
     config.pcap_dnet = False
     conf.use_pcap = False
     conf.use_dnet = False
 
     from scapy.all import PcapWriter
 
-from scapy.all import BasePacketList, conf, PcapReader
-from scapy.all import conf, Gen, SetGen, MTU
+from scapy.all import BasePacketList, PcapReader
+from scapy.all import Gen, SetGen, MTU
 
 def getNetworksFromRoutes():
     from scapy.all import conf, ltoa, read_routes
     from ipaddr    import IPNetwork, IPAddress
-
-    ## Hide the 'no routes' warnings
-    conf.verb = 0
 
     networks = []
     for nw, nm, gw, iface, addr in read_routes():
@@ -85,11 +84,6 @@
     https://github.com/enki/muXTCP/blob/master/scapyLink.py
     """
     def __init__(self, interface, super_socket=None, timeout=5):
-=======
-class ScapyProtocol(abstract.FileDescriptor):
-    def __init__(self, super_socket=None, 
-            reactor=None, timeout=None, receive=True, *a, **kw):
->>>>>>> 9688f831
         abstract.FileDescriptor.__init__(self, reactor)
         if interface == 'auto':
             interface = getDefaultIface()
@@ -124,22 +118,9 @@
             for protocol in self.protocols:
                 protocol.packetReceived(packet)
 
-<<<<<<< HEAD
     def registerProtocol(self, protocol):
         if not self.connected:
             self.startReading()
-=======
-        # This deferred will fire when we have finished sending a receiving packets.
-        self.d = defer.Deferred()
-        self.debug = False
-
-        self.multi = False
-        # XXX this needs to be implemented. It would involve keeping track of
-        # the state of the sending via the super socket file descriptor and
-        # firing the callback when we have concluded sending. Check out
-        # twisted.internet.udp to see how this is done.
-        self.receive = receive
->>>>>>> 9688f831
 
         if protocol not in self.protocols:
             protocol.factory = self
@@ -194,7 +175,7 @@
                 break
 
         if len(self.answered_packets) == len(self.sent_packets):
-            log.debug("All of our questions have been answered.")
+            # All of our questions have been answered.
             self.stopSending()
             return
 
@@ -249,21 +230,9 @@
         self.sendPackets(packets)
         return self.d
 
-<<<<<<< HEAD
 class ScapySniffer(ScapyProtocol):
     def __init__(self, pcap_filename, *arg, **kw):
         self.pcapwriter = PcapWriter(pcap_filename, *arg, **kw)
-=======
-def sr(x, filter=None, iface=None, nofilter=0, timeout=None, *a, **kw):
-    super_socket = conf.L3socket(filter=filter, iface=iface, nofilter=nofilter)
-    sp = ScapyProtocol(super_socket=super_socket, timeout=timeout, *a, **kw)
-    return sp.startSending(x)
-
-def send(x, filter=None, iface=None, nofilter=0, timeout=None):
-    super_socket = conf.L3socket(filter=filter, iface=iface, nofilter=nofilter)
-    sp = ScapyProtocol(super_socket=super_socket, timeout=timeout)
-    return sp.startSending(x)
->>>>>>> 9688f831
 
     def packetReceived(self, packet):
         self.pcapwriter.write(packet)
