import copy
import random
import struct

from twisted.plugin import IPlugin
from twisted.internet import protocol, defer
from twisted.internet.ssl import ClientContextFactory

from twisted.internet import reactor
from twisted.internet.error import ConnectionRefusedError, DNSLookupError, TCPTimedOutError

from twisted.web._newclient import Request, Response, ResponseNeverReceived

from ooni.nettest import NetTestCase
from ooni.utils import log
from ooni.settings import config

from ooni.utils.net import BodyReceiver, StringProducer, userAgents

from ooni.utils.txagentwithsocks import Agent, TrueHeaders
from ooni.errors import handleAllFailures


class InvalidSocksProxyOption(Exception):
    pass

class HTTPTest(NetTestCase):
    """
    A utility class for dealing with HTTP based testing. It provides methods to
    be overriden for dealing with HTTP based testing.
    The main functions to look at are processResponseBody and
    processResponseHeader that are invoked once the headers have been received
    and once the request body has been received.

    To perform requests over Tor you will have to use the special URL schema
    "shttp". For example to request / on example.com you will have to do
    specify as URL "shttp://example.com/".

    XXX all of this requires some refactoring.
    """
    name = "HTTP Test"
    version = "0.1.1"

    randomizeUA = False
    followRedirects = False

    baseParameters = [['socksproxy', 's', None,
        'Specify a socks proxy to use for requests (ip:port)']]

    request = {}
    response = {}

    requests = []
    responses = []

    def _setUp(self):
        super(HTTPTest, self)._setUp()

        try:
            import OpenSSL
        except:
            log.err("Warning! pyOpenSSL is not installed. https websites will "
                     "not work")

        self.control_agent = Agent(reactor, sockshost="127.0.0.1",
                socksport=config.tor.socks_port)

        self.report['socksproxy'] = None
        sockshost, socksport = (None, None)
        if self.localOptions['socksproxy']:
            try:
                sockshost, socksport = self.localOptions['socksproxy'].split(':')
                self.report['socksproxy'] = self.localOptions['socksproxy']
            except ValueError:
                raise InvalidSocksProxyOption
            socksport = int(socksport)

        self.agent = Agent(reactor, sockshost=sockshost, socksport=socksport)

        self.report['agent'] = 'agent'

        if self.followRedirects:
            try:
                from twisted.web.client import RedirectAgent
                self.control_agent = RedirectAgent(self.control_agent)
                self.agent = RedirectAgent(self.agent)
                self.report['agent'] = 'redirect'
            except:
                log.err("Warning! You are running an old version of twisted"\
                        "(<= 10.1). I will not be able to follow redirects."\
                        "This may make the testing less precise.")

        self.processInputs()
        log.debug("Finished test setup")

    def randomize_useragent(self, request):
        user_agent = random.choice(userAgents)
        request['headers']['User-Agent'] = [user_agent]

    def processInputs(self):
        pass

    def addToReport(self, request, response=None, response_body=None, failure_string=None):
        """
        Adds to the report the specified request and response.

        Args:
            request (dict): A dict describing the request that was made

            response (instance): An instance of
                :class:twisted.web.client.Response.
                Note: headers is our modified True Headers version.

            failure (instance): An instance of :class:twisted.internet.failure.Failure
        """
        log.debug("Adding %s to report" % request)
        request_headers = TrueHeaders(request['headers'])
        request_response = {
            'request': {
                'headers': list(request_headers.getAllRawHeaders()),
                'body': request['body'],
                'url': request['url'],
                'method': request['method']
            }
        }
        if response:
            request_response['response'] = {
                'headers': list(response.headers.getAllRawHeaders()),
                'body': response_body,
                'code': response.code
        }
        if failure_string:
            request_response['failure'] = failure_string

        self.report['requests'].append(request_response)

    def _processResponseBody(self, response_body, request, response, body_processor):
        log.debug("Processing response body")
        HTTPTest.addToReport(self, request, response, response_body)
        if body_processor:
            body_processor(response_body)
        else:
            self.processResponseBody(response_body)
        response.body = response_body
        return response

    def processResponseBody(self, body):
        """
        Overwrite this method if you wish to interact with the response body of
        every request that is made.

        Args:

            body (str): The body of the HTTP response
        """
        pass

    def processResponseHeaders(self, headers):
        """
        This should take care of dealing with the returned HTTP headers.

        Args:

            headers (dict): The returned header fields.
        """
        pass

    def processRedirect(self, location):
        """
        Handle a redirection via a 3XX HTTP status code.

        Here you may place logic that evaluates the destination that you are
        being redirected to. Matches against known censor redirects, etc.

        Note: if self.followRedirects is set to True, then this method will
            never be called.
            XXX perhaps we may want to hook _handleResponse in RedirectAgent to
            call processRedirect every time we get redirected.

        Args:

            location (str): the url that we are being redirected to.
        """
        pass

    def _cbResponse(self, response, request,
            headers_processor, body_processor):
        """
        This callback is fired once we have gotten a response for our request.
        If we are using a RedirectAgent then this will fire once we have
        reached the end of the redirect chain.

        Args:

            response (:twisted.web.iweb.IResponse:): a provider for getting our response

            request (dict): the dict containing our response (XXX this should be dropped)

            header_processor (func): a function to be called with argument a
                dict containing the response headers. This will lead
                self.headerProcessor to not be called.

            body_processor (func): a function to be called with as argument the
                body of the response. This will lead self.bodyProcessor to not
                be called.

        """
        if not response:
            log.err("Got no response for request %s" % request)
            HTTPTest.addToReport(self, request, response)
            return
        else:
            log.debug("Got response %s" % response)

        if str(response.code).startswith('3'):
            self.processRedirect(response.headers.getRawHeaders('Location')[0])

        # [!] We are passing to the headers_processor the headers dict and
        # not the Headers() object
        response_headers_dict = list(response.headers.getAllRawHeaders())
        if headers_processor:
            headers_processor(response_headers_dict)
        else:
            self.processResponseHeaders(response_headers_dict)

        try:
            content_length = response.headers.getRawHeaders('content-length')
        except IndexError:
            content_length = None

        finished = defer.Deferred()
        response.deliverBody(BodyReceiver(finished, content_length))
        finished.addCallback(self._processResponseBody, request,
                response, body_processor)
        return finished

    def doRequest(self, url, method="GET",
                  headers={}, body=None, headers_processor=None,
                  body_processor=None, use_tor=False):
        """
        Perform an HTTP request with the specified method and headers.

        Args:

            url (str): the full URL of the request. The scheme may be either
                http, https, or httpo for http over Tor Hidden Service.

        Kwargs:

            method (str): the HTTP method name to use for the request

            headers (dict): the request headers to send

            body (str): the request body

            headers_processor : a function to be used for processing the HTTP
                header responses (defaults to self.processResponseHeaders).
                This function takes as argument the HTTP headers as a dict.

            body_processory: a function to be used for processing the HTTP
                response body (defaults to self.processResponseBody). This
                function takes the response body as an argument.

            use_tor (bool): specify if the HTTP request should be done over Tor
                or not.

        """

        # We prefix the URL with 's' to make the connection go over the
        # configured socks proxy
        if use_tor:
            log.debug("Using Tor for the request to %s" % url)
            url = 's'+url
            agent = self.control_agent
        else:
            agent = self.agent

        if self.localOptions['socksproxy']:
            log.debug("Using SOCKS proxy %s for request" % (self.localOptions['socksproxy']))
            url = 's'+url

        log.debug("Performing request %s %s %s" % (url, method, headers))

        request = {}
        request['method'] = method
        request['url'] = url
        request['headers'] = headers
        request['body'] = body
        request['tor'] = False
        if use_tor:
            request['tor'] = True

        if self.randomizeUA:
            log.debug("Randomizing user agent")
            self.randomize_useragent(request)

        if 'requests' not in self.report:
            self.report['requests'] = []

        # If we have a request body payload, set the request body to such
        # content
        if body:
            body_producer = StringProducer(request['body'])
        else:
            body_producer = None

        headers = TrueHeaders(request['headers'])

        def errback(failure, request):
<<<<<<< HEAD
            log.err("Error performing %s" % request)
=======
            if request['tor']:
                log.err("Error performing torified request: %s" % request['url'])
            else:
                log.err("Error performing request: %s" % request['url'])
>>>>>>> 71552b03
            failure_string = handleAllFailures(failure)
            self.addToReport(request, failure_string=failure_string)
            return failure

        d = agent.request(request['method'], request['url'], headers,
                body_producer)

        d.addErrback(errback, request)
        d.addCallback(self._cbResponse, request, headers_processor,
                body_processor)
        return d<|MERGE_RESOLUTION|>--- conflicted
+++ resolved
@@ -307,14 +307,10 @@
         headers = TrueHeaders(request['headers'])
 
         def errback(failure, request):
-<<<<<<< HEAD
-            log.err("Error performing %s" % request)
-=======
             if request['tor']:
                 log.err("Error performing torified request: %s" % request['url'])
             else:
                 log.err("Error performing request: %s" % request['url'])
->>>>>>> 71552b03
             failure_string = handleAllFailures(failure)
             self.addToReport(request, failure_string=failure_string)
             return failure
