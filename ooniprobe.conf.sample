--- conflicted
+++ resolved
@@ -33,10 +33,6 @@
     # If you do not specify start_tor, you will have to have Tor running and
     # explicitly set the control port and SOCKS port
     start_tor: true
-<<<<<<< HEAD
-    # On which port the oonid API should be listening on
-    oonid_api_port: 50666
-=======
     # After how many seconds we should give up on a particular measurement
     measurement_timeout: 30
     # After how many retries we should give up on a measurement
@@ -49,7 +45,6 @@
     reporting_retries: 3
     # How many reports to perform concurrently
     reporting_concurrency: 20
->>>>>>> 2c80ceba
 tor:
     #socks_port: 9050
     #control_port: 9051
