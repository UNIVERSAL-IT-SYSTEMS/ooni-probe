--- conflicted
+++ resolved
@@ -37,12 +37,9 @@
 except:
     print "Error TorCtl not installed!"
 
-<<<<<<< HEAD
 __plugoo__ = "BridgeT"
 __desc__ = "BridgeT, for testing Tor Bridge reachability"
-=======
 ONIONOO_URL="http://85.214.195.203/summary/search/"
->>>>>>> 59e3e0e3
 
 class SocksiPyConnection(httplib.HTTPConnection):
     def __init__(self, proxytype, proxyaddr, proxyport = None, rdns = True,
@@ -188,7 +185,7 @@
                 #not sure if hellais did this on purpose, but this overwrites
                 #the previous entries. For ex, 'opt' has multiple entries and
                 #only the last value is stored
-                ret[cfield[0]] = ' '.join(cfield[1:]) 
+                ret[cfield[0]] = ' '.join(cfield[1:])
                 if cfield[1] == 'fingerprint':
                     ret['fingerprint'] = ''.join(cfield[2:])
         return ret
@@ -212,7 +209,7 @@
         if reply['bridges'] or reply['relays']:
             return True
         return False
-            
+
     def connect(self, bridge, timeout=None):
         bridgeinfo = None
         bandwidth = None
